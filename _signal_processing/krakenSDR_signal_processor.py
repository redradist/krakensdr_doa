# KrakenSDR Signal Processor
#
# Copyright (C) 2018-2021  Carl Laufer, Tamás Pető
#
# This program is free software: you can redistribute it and/or modify
# it under the terms of the GNU General Public License as published by
# the Free Software Foundation, either version 3 of the License, or
# any later version.
#
# This program is distributed in the hope that it will be useful,
# but WITHOUT ANY WARRANTY; without even the implied warranty of
# MERCHANTABILITY or FITNESS FOR A PARTICULAR PURPOSE.  See the
# GNU General Public License for more details.
#
# You should have received a copy of the GNU General Public License
# along with this program.  If not, see <https://www.gnu.org/licenses/>.
#
#
# - coding: utf-8 -*-

import copy
import json
import logging
import math
import os

# Import built-in modules
import threading
import time
import traceback
import xml.etree.ElementTree as ET
from datetime import datetime
from functools import lru_cache
from multiprocessing.dummy import Pool
from pathlib import Path
from typing import Tuple

# Import optimization modules
import numba as nb

# Math support
import numpy as np
import numpy.linalg as lin
import requests

# Signal processing support
import scipy
from numba import float32, njit, vectorize
from pyargus import directionEstimation as de
from scipy import fft, signal
from signal_utils import fm_demod, write_wav
from variables import root_path, shared_path

# os.environ['OPENBLAS_NUM_THREADS'] = '4'
# os.environ['NUMBA_CPU_NAME'] = 'cortex-a72'

# Make gpsd an optional component
try:
    import gpsd

    hasgps = True
    print("gpsd Available")
except ModuleNotFoundError:
    hasgps = False
    print("Can't find gpsd - ok if no external gps used")

MIN_SPEED_FOR_VALID_HEADING = 2.0  # m / s
MIN_DURATION_FOR_VALID_HEADING = 3.0  # s
<<<<<<< HEAD
DEFAULT_VFO_FIR_ORDER_FACTOR = int(3)
SHARED_FOLDER_PATH = "_shared"
=======
DEFAULT_VFO_FIR_ORDER_FACTOR = int(2)
DEFAULT_ROOT_MUSIC_STD_DEGREES = 1
>>>>>>> e8473dc8


class SignalProcessor(threading.Thread):
    def __init__(self, data_que, module_receiver, logging_level=10):
        """
        Parameters:
        -----------
        :param: data_que: Que to communicate with the UI (web iface/Qt GUI)
        :param: module_receiver: Kraken SDR DoA DSP receiver modules
        """
        super(SignalProcessor, self).__init__()
        self.logger = logging.getLogger(__name__)
        self.logger.setLevel(logging_level)

        self.root_path = root_path
        doa_res_file_path = os.path.join(shared_path, "DOA_value.html")
        self.DOA_res_fd = open(doa_res_file_path, "w+")

        self.module_receiver = module_receiver
        self.data_que = data_que
        self.en_spectrum = False
        self.en_record = False
        self.wav_record_path = f"{self.root_path}/records/fm"
        self.en_iq_files = False
        self.iq_record_path = f"{self.root_path}/records/iq"
        self.en_DOA_estimation = True
        self.doa_measure = "Linear"
        self.compass_offset = 0.0
        self.first_frame = 1  # Used to configure local variables from the header fields
        self.processed_signal = np.empty(0)

        # Squelch feature
        self.data_ready = False
        self.dsp_decimation = 1

        # DOA processing options
        # self.en_DOA_Bartlett = False
        # self.en_DOA_Capon    = False
        # self.en_DOA_MEM      = False
        # self.en_DOA_MUSIC    = False
        self.DOA_algorithm = "MUSIC"
        self.DOA_offset = 0
        self.DOA_UCA_radius_m = np.Infinity
        self.DOA_inter_elem_space = 0.5
        self.DOA_ant_alignment = "ULA"
        self.ula_direction = "Both"
        self.DOA_theta = np.linspace(0, 359, 360)
        self.custom_array_x = np.array([0.1, 0.2, 0.3, 0.4, 0.5])
        self.custom_array_y = np.array([0.1, 0.2, 0.3, 0.4, 0.5])
        self.array_offset = 0.0
        self.DOA_expected_num_of_sources = 1
        self.DOA_decorrelation_method = "Off"

        # Processing parameters
        self.spectrum_window_size = fft.next_fast_len(4096)
        self.spectrum_plot_size = 1024
        self.spectrum_window = "hann"
        self.run_processing = True  # False
        self.is_running = False
        self.channel_number = 4  # Update from header
        self.spectrum_fig_type = "Single"  # 0 Single, 1 Full

        # Result vectors
        self.DOA = np.ones(181)

        # VFO settings
        self.max_vfos = 16
        self.vfo_bw = [12500] * self.max_vfos
        self.vfo_fir_order_factor = [DEFAULT_VFO_FIR_ORDER_FACTOR] * self.max_vfos
        self.vfo_freq = [self.module_receiver.daq_center_freq] * self.max_vfos
        self.vfo_squelch = [-120] * self.max_vfos
        self.vfo_default_demod = "None"
        self.vfo_demod = ["Default"] * self.max_vfos
        self.vfo_default_iq = "False"
        self.vfo_iq = ["Default"] * self.max_vfos
        self.vfo_demod_channel = [None] * self.max_vfos
        self.vfo_theta_channel = [[]] * self.max_vfos
        self.vfo_iq_channel = [None] * self.max_vfos
        self.vfo_blocked = [False] * self.max_vfos
        self.vfo_time = [0] * self.max_vfos
        self.max_demod_timeout = 60

        self.en_fm_demod = False
        self.vfo_fm_demod = [False] * self.max_vfos
        self.fm_demod_channels = [None] * self.max_vfos
        self.fm_demod_channels_thetas = [[]] * self.max_vfos
        self.iq_channels = [None] * self.max_vfos

        self.active_vfos = 1
        self.output_vfo = 0
        self.vfo_mode = "Standard"
        self.optimize_short_bursts = False

        # self.DOA_theta =  np.linspace(0,359,360)
        self.spectrum = None  # np.ones((self.channel_number+2,N), dtype=np.float32)
        self.peak_hold_spectrum = np.ones(self.spectrum_window_size) * -200
        self.en_peak_hold = False

        self.latency = 100
        self.processing_time = 0
        self.timestamp = int(time.time() * 1000)
        self.gps_timestamp = int(0)

        # Output Data format. XML for Kerberos, CSV for Kracken, JSON future
        self.DOA_data_format = "Kraken App"  # XML, CSV, or JSON

        # Location parameters
        self.gps_status = "Disabled"
        self.station_id = "NOCALL"
        self.latitude = 0.0
        self.longitude = 0.0
        self.fixed_heading = False
        self.heading = 0.0
        self.time_of_last_invalid_heading = time.time()
        self.altitude = 0.0
        self.speed = 0.0
        self.hasgps = hasgps
        self.usegps = False
        self.gps_min_speed_for_valid_heading = MIN_SPEED_FOR_VALID_HEADING
        self.gps_min_duration_for_valid_heading = MIN_DURATION_FOR_VALID_HEADING
        self.gps_connected = False
        self.krakenpro_key = "0"
        self.RDF_mapper_server = "http://MY_RDF_MAPPER_SERVER.com/save.php"
        self.full_rest_server = "http://MY_REST_SERVER.com/save.php"
        self.pool = Pool()
        self.rdf_mapper_last_write_time = time.time()
        self.doa_max_list = [-1] * self.max_vfos

        self.theta_0_list = []
        self.freq_list = []
        self.doa_result_log_list = []
        self.confidence_list = []
        self.max_power_level_list = []
        self.fm_demod_channel_list = []

        # TODO: NEED to have a funtion to update the file name if changed in the web ui
        self.data_recording_file_name = "mydata.csv"
        data_recording_file_path = os.path.join(os.path.join(self.root_path, self.data_recording_file_name))
        self.data_record_fd = open(data_recording_file_path, "a+")
        self.en_data_record = False
        self.write_interval = 1
        self.last_write_time = [time.time()] * self.max_vfos

        self.adc_overdrive = False
        self.number_of_correlated_sources = []
        self.snrs = []
        self.dropped_frames = 0

    @property
    def vfo_demod_modes(self):
        vfo_demod = [self.vfo_default_demod] * self.max_vfos
        for i in range(len(self.vfo_demod)):
            demod = self.vfo_demod[i]
            if demod != "Default":
                vfo_demod[i] = demod
        return vfo_demod

    @property
    def vfo_iq_enabled(self):
        vfo_iq = [True if self.vfo_default_iq == "True" else False] * self.max_vfos
        for i in range(len(self.vfo_iq)):
            demod = self.vfo_iq[i]
            if demod != "Default":
                vfo_iq[i] = True if demod == "True" else False
        return vfo_iq

    def resetPeakHold(self):
        if self.spectrum_fig_type == "Single":
            self.peak_hold_spectrum = np.ones(self.spectrum_window_size) * -200

    def run(self):
        """
        Main processing thread
        """
        # scipy.fft.set_workers(4)
        myip = "127.0.0.1"
        try:
            myip = json.loads(requests.get("https://ip.seeip.org/jsonip?").text)["ip"]
        except Exception:
            pass
        while True:
            self.is_running = False
            time.sleep(1)
            while self.run_processing:
                self.is_running = True
                que_data_packet = []

                self.timestamp = self.module_receiver.iq_header.time_stamp

                if self.hasgps and self.usegps:
                    self.update_location_and_timestamp()

                # -----> ACQUIRE NEW DATA FRAME <-----
                self.module_receiver.get_iq_online()
                self.adc_overdrive = self.module_receiver.iq_header.adc_overdrive_flags

                start_time = time.time()

                # Check frame type for processing
                en_proc = (
                    self.module_receiver.iq_header.frame_type == self.module_receiver.iq_header.FRAME_TYPE_DATA
                )  # or \
                # (self.module_receiver.iq_header.frame_type == self.module_receiver.iq_header.FRAME_TYPE_CAL)# For debug purposes
                """
                    You can enable here to process other frame types (such as call type frames)
                """

                que_data_packet.append(["iq_header", self.module_receiver.iq_header])
                self.logger.debug("IQ header has been put into the data que entity")

                # Configure processing parameteres based on the settings of the DAQ chain
                if self.first_frame:
                    self.channel_number = self.module_receiver.iq_header.active_ant_chs
                    self.spectrum = np.ones(
                        (self.channel_number + 4, self.spectrum_window_size),
                        dtype=np.float32,
                    )
                    self.first_frame = 0

                self.data_ready = False

                if en_proc and not self.module_receiver.iq_samples.size:
                    if self.dropped_frames:
                        logging.error(
                            """The data frame was lost while processing was active!\n
                            This might indicate issues with USB data cable or USB host,\n
                            inadequate power supply, overloaded CPU, wrong host OS settings, etc."""
                        )
                    self.dropped_frames += 1
                elif en_proc:
                    self.processed_signal = np.ascontiguousarray(self.module_receiver.iq_samples)
                    sampling_freq = self.module_receiver.iq_header.sampling_freq

                    global_decimation_factor = max(
                        int(self.dsp_decimation), 1
                    )  # max(int(self.phasetest[0]), 1) #ps_len // 65536 #int(self.phasetest[0]) + 1

                    if global_decimation_factor > 1:
                        self.processed_signal = signal.decimate(
                            self.processed_signal,
                            global_decimation_factor,
                            n=global_decimation_factor * 5,
                            ftype="fir",
                        )
                        sampling_freq = sampling_freq // global_decimation_factor

                    self.data_ready = True

                    if self.spectrum_fig_type == "Single":
                        m = 0
                        N = self.spectrum_window_size
                        self.spectrum = (
                            np.ones(
                                (self.channel_number + (self.active_vfos * 2 + 1), N),
                                dtype=np.float32,
                            )
                            * -200
                        )  # Only 0.1 ms, not performance bottleneck

                        single_ch = self.processed_signal[1, :]

                        noverlap = int(N * 0)
                        window = "blackman"
                        if self.optimize_short_bursts:
                            noverlap = int(N * 0.5)
                            window = ("tukey", 0.15)

                        f, Pxx_den = signal.welch(
                            single_ch,
                            sampling_freq,
                            nperseg=N,
                            nfft=N,
                            noverlap=noverlap,  # int(N_perseg*0.0),
                            detrend=False,
                            return_onesided=False,
                            window=window,
                            # 'blackman', #('tukey', 0.25), #tukey window gives better time resolution for squelching
                            scaling="spectrum",
                        )
                        self.spectrum[1 + m, :] = fft.fftshift(10 * np.log10(Pxx_den))
                        if self.en_peak_hold:
                            self.spectrum[2 + m, :] = np.maximum(self.peak_hold_spectrum, self.spectrum[1 + m, :])
                            self.peak_hold_spectrum = self.spectrum[2 + m, :]

                        self.spectrum[0, :] = fft.fftshift(f)
                    else:
                        N = 32768
                        self.spectrum = np.ones(
                            (self.channel_number + (self.active_vfos * 2 + 1), N),
                            dtype=np.float32,
                        )
                        for m in range(self.channel_number):  # range(1): #range(self.channel_number):
                            f, Pxx_den = signal.periodogram(
                                self.processed_signal[m, :],
                                sampling_freq,
                                nfft=N,
                                detrend=False,
                                return_onesided=False,
                                window="blackman",
                                scaling="spectrum",
                            )
                            self.spectrum[1 + m, :] = fft.fftshift(10 * np.log10(Pxx_den))
                        self.spectrum[0, :] = fft.fftshift(f)

                    max_amplitude = np.max(self.spectrum[1, :])  # Max amplitude out of all 5 channels
                    que_data_packet.append(["max_amplitude", max_amplitude])

                    # -----> DoA PROCESSING <-----
                    try:
                        if self.data_ready:
                            spectrum_window_size = len(self.spectrum[0, :])
                            active_vfos = self.active_vfos if self.vfo_mode == "Standard" else 1
                            write_freq = 0
                            update_list = [False] * self.max_vfos
                            conf_val = 0
                            theta_0 = 0
                            DOA_str = ""
                            confidence_str = ""
                            max_power_level_str = ""
                            doa_result_log = np.empty(0)

                            self.theta_0_list.clear()
                            self.freq_list.clear()
                            self.doa_result_log_list.clear()
                            self.max_power_level_list.clear()
                            self.confidence_list.clear()
                            self.number_of_correlated_sources.clear()
                            self.snrs.clear()
                            self.fm_demod_channel_list.clear()

                            for i in range(active_vfos):
                                # If chanenl freq is out of bounds for the current tuned bandwidth, reset to the middle freq
                                if abs(self.vfo_freq[i] - self.module_receiver.daq_center_freq) > sampling_freq / 2:
                                    self.vfo_freq[i] = self.module_receiver.daq_center_freq

                                freq = (
                                    self.vfo_freq[i] - self.module_receiver.daq_center_freq
                                )  # ch_freq is relative to -sample_freq/2 : sample_freq/2, so correct for that and get the actual freq

                                if self.vfo_mode == "Auto":  # Mode 1 is Auto Max Mode
                                    max_index = self.spectrum[1, :].argmax()
                                    freq = self.spectrum[0, max_index]
                                    self.vfo_freq[i] = freq + self.module_receiver.daq_center_freq

                                decimation_factor = max(
                                    (sampling_freq // self.vfo_bw[i]), 1
                                )  # How much decimation is required to get to the requested bandwidth

                                # Get max amplitude of the channel from the FFT for squelching
                                # From channel frequency determine array index of channel
                                vfo_width_idx = int(
                                    (spectrum_window_size * self.vfo_bw[i]) / (sampling_freq)
                                )  # Width of channel in array indexes based on FFT size
                                vfo_width_idx = max(vfo_width_idx, 2)

                                freqMin = -sampling_freq / 2

                                vfo_center_idx = int((((freq - freqMin) * spectrum_window_size) / sampling_freq))

                                vfo_upper_bound = vfo_center_idx + vfo_width_idx // 2
                                vfo_lower_bound = vfo_center_idx - vfo_width_idx // 2

                                if self.spectrum_fig_type == "Single":  # Do CH1 only (or make channel selectable)
                                    spectrum_channel = self.spectrum[
                                        1,
                                        max(vfo_lower_bound, 0) : min(vfo_upper_bound, spectrum_window_size),
                                    ]
                                    max_amplitude = np.max(spectrum_channel)
                                else:
                                    spectrum_channel = self.spectrum[
                                        :,
                                        max(vfo_lower_bound, 0) : min(vfo_upper_bound, spectrum_window_size),
                                    ]
                                    max_amplitude = np.max(
                                        spectrum_channel[
                                            1 : self.module_receiver.iq_header.active_ant_chs + 1,
                                            :,
                                        ]
                                    )

                                # *** HERE WE NEED TO PERFORM THE SPECTRUM UPDATE TOO ***
                                if self.en_spectrum:
                                    # Selected Channel Window
                                    signal_window = np.zeros(spectrum_window_size) - 120
                                    signal_window[
                                        max(vfo_lower_bound, 4) : min(vfo_upper_bound, spectrum_window_size - 4)
                                    ] = 0  # max_amplitude
                                    self.spectrum[
                                        self.channel_number + (2 * i + 1), :
                                    ] = signal_window  # np.ones(len(spectrum[1,:])) * self.module_receiver.daq_squelch_th_dB # Plot threshold line

                                    # Squelch Window
                                    signal_window[
                                        max(vfo_lower_bound, 4) : min(vfo_upper_bound, spectrum_window_size - 4)
                                    ] = self.vfo_squelch[i]
                                    self.spectrum[
                                        self.channel_number + (2 * i + 2), :
                                    ] = signal_window  # np.ones(len(spectrum[1,:])) * self.module_receiver.daq_squelch_th_dB # Plot threshold line

                                # -----> DoA ESIMATION <-----

                                # datetime object containing current date and time
                                now = datetime.now()
                                now_dt_str = now.strftime("%d-%b-%Y_%Hh%Mm%Ss")
                                if (
                                    self.en_DOA_estimation
                                    and self.channel_number > 1
                                    and max_amplitude > self.vfo_squelch[i]
                                    and (i == self.output_vfo or self.output_vfo < 0)
                                ):
                                    write_freq = int(self.vfo_freq[i])
                                    # Do channelization
                                    if self.vfo_demod_modes[i] == "FM":
                                        decimate_sampling_freq = 48_000
                                        decimation_factor = int(sampling_freq / decimate_sampling_freq)

                                    fir_order_factor = max(self.vfo_fir_order_factor[i], DEFAULT_VFO_FIR_ORDER_FACTOR)
                                    vfo_channel = channelize(
                                        self.processed_signal,
                                        freq,
                                        decimation_factor,
                                        fir_order_factor,
                                        sampling_freq,
                                    )
                                    iq_channel = vfo_channel[1]

                                    self.vfo_time[i] += self.processed_signal[1].size / sampling_freq
                                    if 0 < self.max_demod_timeout < self.vfo_time[i] and (
                                        self.vfo_demod_modes[i] == "FM" or self.vfo_iq_enabled[i]
                                    ):
                                        self.vfo_blocked[i] = True
                                        self.vfo_demod_channel[i] = None
                                        self.vfo_theta_channel[i] = []
                                        self.vfo_iq_channel[i] = None
                                        continue

                                    if self.vfo_demod_modes[i] == "FM":
                                        fm_demod_channel = fm_demod(iq_channel, decimate_sampling_freq, self.vfo_bw[i])
                                        if self.vfo_demod_channel[i] is not None:
                                            self.vfo_demod_channel[i] = np.concatenate(
                                                (self.vfo_demod_channel[i], fm_demod_channel)
                                            )
                                        else:
                                            self.vfo_demod_channel[i] = fm_demod_channel

                                    if self.vfo_iq_enabled[i]:
                                        if self.vfo_iq_channel[i] is not None:
                                            self.vfo_iq_channel[i] = np.concatenate(
                                                (self.vfo_iq_channel[i], iq_channel)
                                            )
                                        else:
                                            self.vfo_iq_channel[i] = iq_channel

                                    # Method to check IQ diffs when noise source forced ON
                                    # iq_diffs = calc_sync(self.processed_signal)
                                    # print("IQ DIFFS: " + str(iq_diffs))
                                    # print("IQ DIFFS ANGLE: " + str(np.rad2deg(np.angle(iq_diffs))))
                                    #
                                    theta_0 = self.estimate_DOA(vfo_channel, self.vfo_freq[i])

                                    doa_result_log = DOA_plot_util(self.DOA)
                                    conf_val = calculate_doa_papr(self.DOA)

                                    self.doa_max_list[i] = theta_0
                                    update_list[i] = True

                                    # DOA_str = str(int(theta_0))
                                    DOA_str = str(int(360 - theta_0))  # Change to this, once we upload new Android APK
                                    confidence_str = "{:.2f}".format(np.max(conf_val))
                                    max_power_level_str = "{:.1f}".format((np.maximum(-100, max_amplitude)))

                                    if self.vfo_demod_modes[i] or self.vfo_iq_enabled[i]:
                                        if theta_0 not in self.vfo_theta_channel[i]:
                                            self.vfo_theta_channel[i].append(theta_0)

                                    self.theta_0_list.append(theta_0)
                                    self.confidence_list.append(np.max(conf_val))
                                    self.max_power_level_list.append(np.maximum(-100, max_amplitude))
                                    self.freq_list.append(write_freq)
                                    self.doa_result_log_list.append(doa_result_log)
                                else:
                                    self.vfo_time[i] = 0
                                    self.vfo_blocked[i] = False
                                    fm_demod_channel = self.vfo_demod_channel[i]
                                    iq_channel = self.vfo_iq_channel[i]
                                    thetas = self.vfo_theta_channel[i]
                                    vfo_freq = int(self.vfo_freq[i])
                                    self.fm_demod_channel_list.append(
                                        (now_dt_str, vfo_freq, fm_demod_channel, iq_channel, thetas)
                                    )
                                    self.vfo_demod_channel[i] = None
                                    self.vfo_theta_channel[i] = []
                                    self.vfo_iq_channel[i] = None

                            que_data_packet.append(["doa_thetas", self.DOA_theta])
                            que_data_packet.append(["DoA Result", doa_result_log])
                            que_data_packet.append(["DoA Max", theta_0])
                            que_data_packet.append(["DoA Confidence", conf_val])
                            que_data_packet.append(["DoA Squelch", update_list])
                            que_data_packet.append(["DoA Max List", self.doa_max_list])
                            if self.vfo_mode == "Auto":
                                que_data_packet.append(["VFO-0 Frequency", self.vfo_freq[0]])

                            def adjust_theta(theta):
                                if self.doa_measure == "Compass":
                                    return (360 - theta + self.compass_offset) % 360
                                else:
                                    return theta

                            def average_thetas(thetas):
                                avg_theta = sum(thetas) / len(thetas)
                                diff_thetas = copy.copy(thetas)
                                for i in range(len(diff_thetas)):
                                    diff_thetas[i] = abs(diff_thetas[i] - avg_theta)

                                return avg_theta, max(diff_thetas)

                            for (
                                now_dt_str,
                                vfo_freq,
                                fm_demod_channel,
                                iq_channel,
                                thetas,
                            ) in self.fm_demod_channel_list:
                                if fm_demod_channel is None and iq_channel is None:
                                    continue
                                avg_theta, max_diff_theta = average_thetas(thetas)
                                if max_diff_theta > 10:
                                    doa_max_str = []
                                    for theta in thetas:
                                        doa_max_str.append(f"{adjust_theta(theta):.1f}")
                                    doa_max_str = "_".join(doa_max_str)
                                else:
                                    doa_max_str = f"{adjust_theta(avg_theta):.1f}"

                                if fm_demod_channel is not None:
                                    record_file_name = f"{now_dt_str},FM_{vfo_freq / 1e6:.3f}MHz"
                                    Path(f"{self.wav_record_path}/").mkdir(parents=True, exist_ok=True)
                                    write_wav(
                                        f"{self.wav_record_path}/{record_file_name},DOA_{doa_max_str}.wav",
                                        48_000,
                                        fm_demod_channel,
                                    )
                                if iq_channel is not None:
                                    record_file_name = f"{now_dt_str},IQ_{vfo_freq / 1e6:.3f}MHz"
                                    Path(f"{self.iq_record_path}").mkdir(parents=True, exist_ok=True)
                                    iq_channel.tofile(f"{self.iq_record_path}/{record_file_name},DOA_{doa_max_str}.iq")
                    except Exception:
                        self.logger.error(traceback.format_exc())
                        self.data_ready = False

                    # -----> SPECTRUM PROCESSING <-----
                    if self.en_spectrum and self.data_ready:
                        spectrum_plot_data = reduce_spectrum(
                            self.spectrum, self.spectrum_plot_size, self.channel_number
                        )
                        que_data_packet.append(["spectrum", spectrum_plot_data])

                    daq_cpi = int(
                        self.module_receiver.iq_header.cpi_length * 1000 / self.module_receiver.iq_header.sampling_freq
                    )
                    # We don't include processing latency here, because reported timestamp marks end of the data frame
                    # so latency is essentially an acquisition time.
                    self.latency = daq_cpi
                    self.processing_time = int(1000 * (time.time() - start_time))

                    if self.data_ready and self.theta_0_list:
                        # Do Kraken App first as currently its the only one supporting multi-vfo out
                        if (
                            self.DOA_data_format == "Kraken App"
                            or self.en_data_record
                            or self.DOA_data_format == "Kraken Pro Local"
                            or self.DOA_data_format == "Kraken Pro Remote"
                            or self.DOA_data_format == "RDF Mapper"
                            or self.DOA_data_format == "DF Aggregator"
                            or self.DOA_data_format == "Full POST"
                        ):  # and len(freq_list) > 0:
                            message = ""
                            for j, freq in enumerate(self.freq_list):
                                # KrakenSDR Android App Output
                                sub_message = ""
                                sub_message += f"{self.timestamp}, {self.theta_0_list[j]}, {self.confidence_list[j]}, {self.max_power_level_list[j]}, "
                                sub_message += f"{freq}, {self.DOA_ant_alignment}, {self.latency}, {self.station_id}, "
                                sub_message += f"{self.latitude}, {self.longitude}, {self.heading}, {self.heading}, "
                                sub_message += "GPS, R, R, R, R"  # Reserve 6 entries for other things # NOTE: Second heading is reserved for GPS heading / compass heading differentiation

                                doa_result_log = self.doa_result_log_list[j] + np.abs(
                                    np.min(self.doa_result_log_list[j])
                                )
                                for i in range(len(doa_result_log)):
                                    sub_message += ", " + "{:.2f}".format(doa_result_log[i])

                                sub_message += " \n"

                                if self.en_data_record:
                                    time_elapsed = (
                                        time.time() - self.last_write_time[j]
                                    )  # Make a list of 16 last_write_times
                                    if time_elapsed > self.write_interval:
                                        self.last_write_time[j] = time.time()
                                        self.data_record_fd.write(sub_message)

                                message += sub_message

                            if (
                                self.DOA_data_format == "Kraken App"
                                or self.DOA_data_format == "Kraken Pro Local"
                                or self.DOA_data_format == "Kraken Pro Remote"
                                or self.DOA_data_format == "RDF Mapper"
                                or self.DOA_data_format == "DF Aggregator"
                                or self.DOA_data_format == "Full POST"
                            ):
                                self.DOA_res_fd.seek(0)
                                self.DOA_res_fd.write(message)
                                self.DOA_res_fd.truncate()

                        # Now create output for apps that only take one VFO
                        DOA_str = f"{self.theta_0_list[0]}"
                        confidence_str = f"{np.max(self.confidence_list[0]):.2f}"
                        max_power_level_str = f"{np.maximum(-100, self.max_power_level_list[0]):.1f}"
                        doa_result_log = self.doa_result_log_list[0]
                        write_freq = self.freq_list[0]

                        if self.DOA_data_format == "DF Aggregator":
                            self.wr_xml(
                                self.station_id,
                                DOA_str,
                                confidence_str,
                                max_power_level_str,
                                write_freq,
                                self.latitude,
                                self.longitude,
                                self.heading,
                                self.adc_overdrive,
                                self.number_of_correlated_sources[0],
                                self.snrs[0],
                            )
                        elif self.DOA_data_format == "Kerberos App":
                            self.wr_csv(
                                self.station_id,
                                DOA_str,
                                confidence_str,
                                max_power_level_str,
                                write_freq,
                                doa_result_log,
                                self.latitude,
                                self.longitude,
                                self.heading,
                                "Kerberos",
                            )
                        elif self.DOA_data_format == "Kraken Pro Local":
                            self.wr_json(
                                self.station_id,
                                DOA_str,
                                confidence_str,
                                max_power_level_str,
                                write_freq,
                                doa_result_log,
                                self.latitude,
                                self.longitude,
                                self.heading,
                                self.adc_overdrive,
                                self.number_of_correlated_sources[0],
                                self.snrs[0],
                            )
                        elif self.DOA_data_format == "Kraken Pro Remote":
                            self.wr_json(
                                self.station_id,
                                DOA_str,
                                confidence_str,
                                max_power_level_str,
                                write_freq,
                                doa_result_log,
                                self.latitude,
                                self.longitude,
                                self.heading,
                                self.adc_overdrive,
                                self.number_of_correlated_sources[0],
                                self.snrs[0],
                            )
                        elif self.DOA_data_format == "RDF Mapper":
                            time_elapsed = time.time() - self.rdf_mapper_last_write_time
                            if (
                                time_elapsed > 1
                            ):  # Upload to RDF Mapper server only every 1s to ensure we dont overload his server
                                self.rdf_mapper_last_write_time = time.time()
                                elat, elng = calculate_end_lat_lng(
                                    self.latitude, self.longitude, int(DOA_str), self.heading
                                )
                                rdf_post = {
                                    "id": self.station_id,
                                    "time": str(self.timestamp),
                                    "slat": str(self.latitude),
                                    "slng": str(self.longitude),
                                    "elat": str(elat),
                                    "elng": str(elng),
                                }
                                try:
                                    self.pool.apply_async(requests.post, args=[self.RDF_mapper_server, rdf_post])
                                except Exception as e:
                                    print(f"NO CONNECTION: Invalid RDF Mapper Server: {e}")
                        elif self.DOA_data_format == "Full POST":
                            time_elapsed = time.time() - self.rdf_mapper_last_write_time
                            if time_elapsed > 1:  # reuse RDF mapper timer, it works the same
                                self.rdf_mapper_last_write_time = time.time()

                                message = ""
                                if doa_result_log:
                                    doa_result_log = doa_result_log + np.abs(np.min(doa_result_log))
                                    for i in range(len(doa_result_log)):
                                        message += ", " + "{:.2f}".format(doa_result_log[i])

                                post = {
                                    "id": self.station_id,
                                    "ip": myip,
                                    "time": str(self.timestamp),
                                    "gps_timestamp": str(self.gps_timestamp),
                                    "lat": str(self.latitude),
                                    "lng": str(self.longitude),
                                    "gpsheading": str(self.heading),
                                    "radiobearing": DOA_str,
                                    "conf": confidence_str,
                                    "power": max_power_level_str,
                                    "freq": str(write_freq),
                                    "anttype": self.DOA_ant_alignment,
                                    "latency": str(self.latency),
                                    "processing_time": str(self.processing_time),
                                    "doaarray": message,
                                    "adc_overdrive": self.adc_overdrive,
                                    "num_corr_sources": self.number_of_correlated_sources[0],
                                    "snr_db": self.snrs[0],
                                }
                                try:
                                    self.pool.apply_async(requests.post, args=[self.RDF_mapper_server, post])
                                except Exception as e:
                                    print(f"NO CONNECTION: Invalid Server: {e}")
                        elif self.DOA_data_format == "Kraken App":
                            pass  # Just do nothing, stop the invalid doa result error from showing
                        else:
                            self.logger.error(f"Invalid DOA Result data format: {self.DOA_data_format}")

                stop_time = time.time()

                que_data_packet.append(["update_rate", stop_time - start_time])
                que_data_packet.append(
                    [
                        "latency",
                        int(stop_time * 10**3) - self.module_receiver.iq_header.time_stamp,
                    ]
                )

                # Put data into buffer, but if there is no data because its a cal/trig wait frame etc, then only write if the buffer is empty
                # Otherwise just discard the data so that we don't overwrite good DATA frames.
                try:
                    self.data_que.put(
                        que_data_packet, False
                    )  # Must be non-blocking so DOA can update when dash browser window is closed
                except Exception:
                    # Discard data, UI couldn't consume fast enough
                    pass

    def estimate_DOA(self, processed_signal, vfo_freq):
        """
        Estimates the direction of arrival of the received RF signal
        """

        antennas_alignment = self.DOA_ant_alignment
        if antennas_alignment == "UCA" and (
            self.DOA_algorithm == "ROOT-MUSIC" or self.DOA_decorrelation_method != "Off"
        ):
            antennas_alignment = "VULA"

        if antennas_alignment == "VULA":
            processed_signal = transform_to_phase_mode_space(processed_signal, self.DOA_UCA_radius_m, vfo_freq)
            # no idea on why this fliping of direction is needed
            processed_signal = np.flip(processed_signal)

        # Calculating spatial correlation matrix
        R = corr_matrix(processed_signal)
        M = R.shape[0]

        if self.DOA_decorrelation_method == "FBA":
            R = de.forward_backward_avg(R)
        elif self.DOA_decorrelation_method == "TOEP":
            R = toeplitzify(R)
        elif self.DOA_decorrelation_method == "FBSS":
            # VULA must have odd number of elements after spatial averaging
            smoothing_degree = 2 if antennas_alignment == "VULA" else 1
            subarray_size = M - smoothing_degree
            if subarray_size > 1:
                R = de.spatial_smoothing(processed_signal.T, subarray_size, "forward-backward")
            else:
                # Too few channels for spatial smoothing, skipping it.
                pass

        M = R.shape[0]

        # If rank of the correlation matrix is not equal to its full one,
        # then we are likely dealing with correlated sources and (or) low SNR signals
        number_of_correlated_sources = M - np.linalg.matrix_rank(R)
        self.number_of_correlated_sources.append(number_of_correlated_sources)
        snr = SNR(R)
        self.snrs.append(snr)

        frq_ratio = vfo_freq / self.module_receiver.daq_center_freq
        inter_element_spacing = self.DOA_inter_elem_space * frq_ratio

        if antennas_alignment == "ULA":
            scanning_vectors = gen_scanning_vectors(
                M, inter_element_spacing, antennas_alignment, int(self.array_offset)
            )
        elif antennas_alignment == "UCA":
            scanning_vectors = gen_scanning_vectors(
                M, inter_element_spacing, antennas_alignment, int(self.array_offset)
            )
        elif antennas_alignment == "VULA":
            L = R.shape[0] // 2
            scanning_vectors = gen_scanning_vectors_phase_modes_space(L, self.array_offset)
        elif antennas_alignment == "Custom":
            scanning_vectors = gen_scanning_vectors_custom(
                M, self.custom_array_x * frq_ratio, self.custom_array_y * frq_ratio
            )
        else:
            scanning_vectors = np.empty((0, 0))

        # DOA estimation
        if self.DOA_algorithm == "Bartlett":  # self.en_DOA_Bartlett:
            DOA_Bartlett_res = de.DOA_Bartlett(R, scanning_vectors)
            self.DOA = DOA_Bartlett_res
        if self.DOA_algorithm == "Capon":  # self.en_DOA_Capon:
            DOA_Capon_res = de.DOA_Capon(R, scanning_vectors)
            self.DOA = DOA_Capon_res
        if self.DOA_algorithm == "MEM":  # self.en_DOA_MEM:
            DOA_MEM_res = de.DOA_MEM(R, scanning_vectors, column_select=0)
            self.DOA = DOA_MEM_res
        if self.DOA_algorithm == "TNA":
            self.DOA = DOA_TNA(R, scanning_vectors)
        if self.DOA_algorithm == "MUSIC":  # self.en_DOA_MUSIC:
            DOA_MUSIC_res = DOA_MUSIC(
                R, scanning_vectors, signal_dimension=self.DOA_expected_num_of_sources
            )  # de.DOA_MUSIC(R, scanning_vectors, signal_dimension = 1)
            self.DOA = DOA_MUSIC_res
        if self.DOA_algorithm == "ROOT-MUSIC":
            is_vula = True if antennas_alignment == "VULA" else False
            doas = doa_root_music(
                R, self.DOA_expected_num_of_sources, is_vula, inter_element_spacing, self.array_offset
            )
            self.DOA = normalized_gaussian(self.DOA_theta, doas, DEFAULT_ROOT_MUSIC_STD_DEGREES)
            # since roots are sorted based on how close they are to the unit circle,
            # which in turn is proportional to SNR,
            # then the last element should correspond to the strongest signal
            theta_0 = doas[-1]

        # ULA Array, choose bewteen the full omnidirecitonal 360 data, or forward/backward data only
        if self.DOA_ant_alignment == "ULA":
            thetas = (
                np.linspace(0, 359, 360) - self.array_offset
            ) % 360  # Rotate array with offset (in reverse to compensate for rotation done in gen_scanning_vectors)
            if self.ula_direction == "Forward":
                self.DOA[thetas[90:270].astype(int)] = min(self.DOA)
            # self.DOA[90:270] = min(self.DOA)
            if self.ula_direction == "Backward":
                min_val = min(self.DOA)
                self.DOA[thetas[0:90].astype(int)] = min_val
                self.DOA[thetas[270:360].astype(int)] = min_val

        if self.DOA_algorithm != "ROOT-MUSIC":
            theta_0 = self.DOA_theta[np.argmax(self.DOA)]

        return theta_0

    # Enable GPS
    def enable_gps(self):
        if self.hasgps:
            if not gpsd.state:
                gpsd.connect()
                self.logger.info("Connecting to GPS")
                self.gps_connected = True
        else:
            self.logger.error("You're trying to use GPS, but gpsd-py3 isn't installed")

        return self.gps_connected

    # Get GPS Data
    def update_location_and_timestamp(self):
        if self.gps_connected:
            try:
                packet = gpsd.get_current()
                self.latitude, self.longitude = packet.position()
                if (not self.fixed_heading) and (packet.speed() >= self.gps_min_speed_for_valid_heading):
                    if (time.time() - self.time_of_last_invalid_heading) >= self.gps_min_duration_for_valid_heading:
                        self.heading = round(packet.movement().get("track"), 1)
                else:
                    self.time_of_last_invalid_heading = time.time()
                self.gps_status = "Connected"
                self.gps_timestamp = int(round(1000.0 * packet.get_time().timestamp()))
            except (gpsd.NoFixError, UserWarning, ValueError, BrokenPipeError):
                self.latitude = self.longitude = 0.0
                self.gps_timestamp = 0
                self.heading = self.heading if self.fixed_heading else 0.0
                self.logger.error("gpsd error, nofix")
                self.gps_status = "Error"
        else:
            self.logger.error("Trying to use GPS, but can't connect to gpsd")
            self.gps_status = "Error"

    def wr_xml(
        self, station_id, doa, conf, pwr, freq, latitude, longitude, heading, adc_overdrive, num_corr_sources, snr_db
    ):
        # Kerberos-ify the data
        confidence_str = "{}".format(np.max(int(float(conf) * 100)))
        max_power_level_str = "{:.1f}".format((np.maximum(-100, float(pwr) + 100)))

        # create the file structure
        data = ET.Element("DATA")
        xml_st_id = ET.SubElement(data, "STATION_ID")
        xml_time = ET.SubElement(data, "TIME")
        xml_gps_time = ET.SubElement(data, "GPS_TIME")
        xml_freq = ET.SubElement(data, "FREQUENCY")
        xml_location = ET.SubElement(data, "LOCATION")
        xml_latitide = ET.SubElement(xml_location, "LATITUDE")
        xml_longitude = ET.SubElement(xml_location, "LONGITUDE")
        xml_heading = ET.SubElement(xml_location, "HEADING")
        xml_doa = ET.SubElement(data, "DOA")
        xml_pwr = ET.SubElement(data, "PWR")
        xml_conf = ET.SubElement(data, "CONF")
        xml_latency = ET.SubElement(data, "LATENCY")
        xml_processing_time = ET.SubElement(data, "PROCESSING_TIME")
        xml_adc_overdrive = ET.SubElement(data, "ADC_OVERDRIVE")
        xml_num_corr_sources = ET.SubElement(data, "NUM_CORRELATED_SOURCES")
        xml_snr = ET.SubElement(data, "SNR_DB")

        xml_st_id.text = str(station_id)
        xml_time.text = str(self.timestamp)
        xml_gps_time.text = str(self.gps_timestamp)
        xml_freq.text = str(freq / 1000000)
        xml_latitide.text = str(latitude)
        xml_longitude.text = str(longitude)
        xml_heading.text = str(heading)
        xml_doa.text = doa
        xml_pwr.text = max_power_level_str
        xml_conf.text = confidence_str
        xml_latency.text = f"{self.latency}"
        xml_processing_time.text = f"{self.processing_time}"
        xml_adc_overdrive.text = str(adc_overdrive)
        xml_num_corr_sources.text = str(num_corr_sources)
        xml_snr.text = str(snr_db)

        # create a new XML file with the results
        html_str = ET.tostring(data, encoding="unicode")
        self.DOA_res_fd.seek(0)
        self.DOA_res_fd.write(html_str)
        self.DOA_res_fd.truncate()
        # print("Wrote XML")

    def wr_csv(
        self,
        station_id,
        DOA_str,
        confidence_str,
        max_power_level_str,
        freq,
        doa_result_log,
        latitude,
        longitude,
        heading,
        app_type,
    ):
        if app_type == "Kraken":
            # KrakenSDR Android App Output
            message = f"{self.timestamp}, {DOA_str}, {confidence_str}, {max_power_level_str}, "
            message += f"{freq}, {self.DOA_ant_alignment}, {self.latency}, {station_id}, "
            message += f"{latitude}, {longitude}, {heading}, {heading}, "
            message += "GPS, R, R, R, R"  # Reserve 6 entries for other things # NOTE: Second heading is reserved for GPS heading / compass heading differentiation

            doa_result_log = doa_result_log + np.abs(np.min(doa_result_log))
            for i in range(len(doa_result_log)):
                message += ", " + "{:.2f}".format(doa_result_log[i])

            self.DOA_res_fd.seek(0)
            self.DOA_res_fd.write(message)
            self.DOA_res_fd.truncate()
            self.logger.debug("DoA results writen: {:s}".format(message))
        else:  # Legacy Kerberos app support
            confidence_str = "{}".format(np.max(int(float(confidence_str) * 100)))
            max_power_level_str = "{:.1f}".format((np.maximum(-100, float(max_power_level_str) + 100)))

            message = str(self.timestamp) + ", " + DOA_str + ", " + confidence_str + ", " + max_power_level_str
            html_str = (
                "<DATA>\n<DOA>"
                + DOA_str
                + "</DOA>\n<CONF>"
                + confidence_str
                + "</CONF>\n<PWR>"
                + max_power_level_str
                + "</PWR>\n</DATA>"
            )
            self.DOA_res_fd.seek(0)
            self.DOA_res_fd.write(html_str)
            self.DOA_res_fd.truncate()
            self.logger.debug("DoA results writen: {:s}".format(html_str))

    def wr_json(
        self,
        station_id,
        DOA_str,
        confidence_str,
        max_power_level_str,
        freq,
        doa_result_log,
        latitude,
        longitude,
        heading,
        adc_overdrive,
        num_corr_sources,
        snr_db,
    ):
        # KrakenSDR Flutter app out
        doaString = str("")
        for i in range(len(doa_result_log)):
            doaString += (
                "{:.2f}".format(doa_result_log[i] + np.abs(np.min(doa_result_log))) + ","
            )  # TODO: After confirmed to work, optimize

        # doaString = str('')
        # doa_result_log = doa_result_log + np.abs(np.min(doa_result_log))
        # for i in range(len(doa_result_log)):
        #    doaString += ", " + "{:.2f}".format(doa_result_log[i])

        jsonDict = {}
        jsonDict["station_id"] = station_id
        jsonDict["tStamp"] = self.timestamp
        jsonDict["gps_timestamp"] = self.gps_timestamp
        jsonDict["latitude"] = str(latitude)
        jsonDict["longitude"] = str(longitude)
        jsonDict["gpsBearing"] = str(heading)
        jsonDict["radioBearing"] = DOA_str
        jsonDict["conf"] = confidence_str
        jsonDict["power"] = max_power_level_str
        jsonDict["freq"] = freq  # self.module_receiver.daq_center_freq
        jsonDict["antType"] = self.DOA_ant_alignment
        jsonDict["latency"] = self.latency
        jsonDict["processing_time"] = self.processing_time
        jsonDict["doaArray"] = doaString
        jsonDict["adc_overdrive"] = adc_overdrive
        jsonDict["num_corr_sources"] = str(num_corr_sources)
        jsonDict["snr_db"] = snr_db

        try:
            self.pool.apply_async(
                requests.post,
                kwds={"url": "http://127.0.0.1:8042/doapost", "json": jsonDict},
            )
            # r = requests.post('http://127.0.0.1:8042/doapost', json=jsonDict)
        except requests.exceptions.RequestException as e:
            self.logger.error(f"Error while posting to local websocket server: {e}")

    def update_recording_filename(self, filename):
        self.data_record_fd.close()
        self.data_recording_file_name = filename
        data_recording_file_path = os.path.join(os.path.join(self.root_path, self.data_recording_file_name))
        self.data_record_fd = open(data_recording_file_path, "a+")
        self.en_data_record = False

    def get_recording_filesize(self):
        return round(
            os.path.getsize(os.path.join(os.path.join(self.root_path, self.data_recording_file_name))) / 1048576,
            2,
        )  # Convert to MB


def calculate_end_lat_lng(s_lat: float, s_lng: float, doa: float, my_bearing: float) -> Tuple[float, float]:
    R = 6372.795477598
    line_length = 100
    theta = math.radians(my_bearing + (360 - doa))
    s_lat_in_rad = math.radians(s_lat)
    s_lng_in_rad = math.radians(s_lng)
    e_lat = math.asin(
        math.sin(s_lat_in_rad) * math.cos(line_length / R)
        + math.cos(s_lat_in_rad) * math.sin(line_length / R) * math.cos(theta)
    )
    e_lng = s_lng_in_rad + math.atan2(
        math.sin(theta) * math.sin(line_length / R) * math.cos(s_lat_in_rad),
        math.cos(line_length / R) - math.sin(s_lat_in_rad) * math.sin(e_lat),
    )
    return round(math.degrees(e_lat), 6), round(math.degrees(e_lng), 6)


def calc_sync(iq_samples):
    iq_diffs = np.ones(4, dtype=np.complex64)

    # Calculate Spatial correlation matrix to determine amplitude-phase missmatches
    Rxx = iq_samples.dot(np.conj(iq_samples.T))
    # Perform eigen-decomposition
    eigenvalues, eigenvectors = lin.eig(Rxx)
    # Get dominant eigenvector
    max_eig_index = np.argmax(np.abs(eigenvalues))
    vmax = eigenvectors[:, max_eig_index]
    iq_diffs = 1 / vmax
    iq_diffs /= iq_diffs[0]

    return iq_diffs


# Reduce spectrum size for plotting purposes by taking the MAX val every few values
# Significantly faster with numba once we added nb.prange
@njit(fastmath=True, cache=True)
def reduce_spectrum(spectrum, spectrum_size, channel_number):
    spectrum_elements = len(spectrum[:, 0])

    spectrum_plot_data = np.zeros((spectrum_elements, spectrum_size), dtype=np.float32)
    group = len(spectrum[0, :]) // spectrum_size
    for m in nb.prange(spectrum_elements):
        for i in nb.prange(spectrum_size):
            spectrum_plot_data[m, i] = np.max(spectrum[m, i * group : group * (i + 1)])
    return spectrum_plot_data


# Get the FIR filter
@lru_cache(maxsize=32)
def get_fir(n, q, padd):
    return signal.dlti(signal.firwin(n, 1.0 / (q * padd), window="hann"), 1.0)


# Get the frequency rotation exponential
@lru_cache(maxsize=32)
def get_exponential(freq, sample_freq, sig_len):
    # Auto shift peak frequency center of spectrum, this frequency will be decimated:
    # https://pysdr.org/content/filters.html
    f0 = -freq  # +10
    Ts = 1.0 / sample_freq
    t = np.arange(0.0, Ts * sig_len, Ts)
    exponential = np.exp(2j * np.pi * f0 * t)  # this is essentially a complex sine wave

    return np.ascontiguousarray(exponential)


@njit(fastmath=True, cache=True)
def numba_mult(a, b):
    return a * b


# Memoize the total shift filter
@lru_cache(maxsize=32)
def shift_filter(decimation_factor, fir_order_factor, freq, sampling_freq, padd):
    fir_order = decimation_factor * fir_order_factor
    fir_order = fir_order + (fir_order - 1) % 2
    system = get_fir(fir_order, decimation_factor, padd)
    b = system.num
    a = system.den
    exponential = get_exponential(-freq, sampling_freq, len(b))
    b = numba_mult(b, exponential)
    return signal.dlti(b, a)


# This function takes the full data, and efficiently returns only a filtered and decimated requested channel
# Efficient method: Create BANDPASS Filter for frequency of interest, decimate with that bandpass filter, then do the final shift
def channelize(processed_signal, freq, decimation_factor, fir_order_factor, sampling_freq):
    system = shift_filter(
        decimation_factor, fir_order_factor, freq, sampling_freq, 1.1
    )  # Decimate with a BANDPASS filter
    decimated = signal.decimate(processed_signal, decimation_factor, ftype=system)
    exponential = get_exponential(
        freq, sampling_freq / decimation_factor, len(decimated[0, :])
    )  # Shift the signal AFTER to get back to normal decimate behaviour
    return numba_mult(decimated, exponential)

    # Old Method
    # Auto shift peak frequency center of spectrum, this frequency will be decimated:
    # https://pysdr.org/content/filters.html
    # f0 = -freq #+10
    # Ts = 1.0/sample_freq
    # t = np.arange(0.0, Ts*len(processed_signal[0, :]), Ts)
    # exponential = np.exp(2j*np.pi*f0*t) # this is essentially a complex sine wave

    # Decimate down to BW
    # decimation_factor = max((sample_freq // bw), 1)
    # decimated_signal = signal.decimate(processed_signal, decimation_factor, n = decimation_factor * 2, ftype='fir')

    # return decimated_signal


# NUMBA optimized Thermal Noise Algorithm (TNA) function.
# Based on `pyargus` DOA_Capon
@njit(fastmath=True, cache=True)
def DOA_TNA(R, scanning_vectors):
    # --> Input check

    if R.shape[0] != scanning_vectors.shape[0]:
        print("ERROR: Correlation matrix dimension does not match with the antenna array dimension")
        return np.ones(1, dtype=np.complex64) * -2

    ADSINR = np.zeros(scanning_vectors.shape[1], dtype=np.complex64)

    # TODO: perhaps we can store scanning_vectors in column-major order from the very begining to
    # avoid such conversion?
    S_ = np.asfortranarray(scanning_vectors)

    # --- Calculation ---
    try:
        R_inv_2 = np.linalg.matrix_power(R, -2)
    except np.linalg.LinAlgError:
        print("ERROR: Singular or non-square matrix")
        return np.ones(1, dtype=np.complex64) * -3

    # TODO: it seems like rising correlation matrix to power benefits from added precision.
    # This might be artifact of the testing and if it is then we can switching the whole
    # processing chain from double to single precision for considerable performance uplift,
    # especially on low grade hardware.
    R_inv_2 = R_inv_2.astype(np.complex64)

    for i in range(scanning_vectors.shape[1]):
        S_theta_ = S_[:, i]
        ADSINR[i] = np.dot(np.conj(S_theta_), np.dot(R_inv_2, S_theta_))

    ADSINR = np.reciprocal(ADSINR)

    return ADSINR


# NUMBA optimized MUSIC function. About 100x faster on the Pi 4
# @njit(fastmath=True, cache=True, parallel=True)
@njit(fastmath=True, cache=True)
def DOA_MUSIC(R, scanning_vectors, signal_dimension, angle_resolution=1):
    # --> Input check
    if R[:, 0].size != R[0, :].size:
        print("ERROR: Correlation matrix is not quadratic")
        return np.ones(1, dtype=np.complex64) * -1  # [(-1, -1j)]

    if R[:, 0].size != scanning_vectors[:, 0].size:
        print("ERROR: Correlation matrix dimension does not match with the antenna array dimension")
        return np.ones(1, dtype=np.complex64) * -2

    ADORT = np.zeros(scanning_vectors[0, :].size, dtype=np.complex64)
    M = R[:, 0].size  # np.size(R, 0)

    # --- Calculation ---
    # Determine eigenvectors and eigenvalues
    sigmai, vi = lin.eig(R)
    sigmai = np.abs(sigmai)

    idx = sigmai.argsort()[::1]  # Sort eigenvectors by eigenvalues, smallest to largest
    vi = vi[:, idx]

    # Generate noise subspace matrix
    noise_dimension = M - signal_dimension

    E = np.empty((M, noise_dimension), dtype=np.complex64)
    for i in range(noise_dimension):
        E[:, i] = vi[:, i]

    E_ct = E @ E.conj().T
    theta_index = 0
    for i in range(scanning_vectors[0, :].size):
        S_theta_ = scanning_vectors[:, i]
        S_theta_ = np.ascontiguousarray(S_theta_.T)
        ADORT[theta_index] = 1 / np.abs(S_theta_.conj().T @ E_ct @ S_theta_)
        theta_index += 1

    return ADORT


# transform angle defined in [-pi, pi) range to [0, 2pi) interval
@vectorize([float32(float32)])
def to_zero_to_2pi(angle):
    if angle < np.float32(0.0):
        angle *= np.float32(-1.0)
    elif angle > np.float32(0.0):
        angle = np.float32(2.0 * np.pi) - angle
    else:
        pass
    return angle


# transform angle defined in [-pi/2, pi/2) range to [0, pi) interval
@vectorize([float32(float32)])
def to_zero_to_pi(angle):
    if angle < np.float32(0.0):
        angle *= np.float32(-1.0)
    elif angle > np.float32(0.0):
        angle = np.float32(np.pi) - angle
    else:
        pass
    return angle


# Root-MUSIC DoA estimator for ULA and UCA
# A. Barabell,
# "Improving the resolution performance of eigenstructure-based direction-finding algorithms."
# ICASSP'83. IEEE International Conference on Acoustics, Speech, and Signal Processing. Vol. 8. IEEE, 1983.
# doi: 10.1109/ICASSP.1983.1172124
@njit(fastmath=True, cache=True)
def doa_root_music(r, signal_dimension, is_vula, inter_element_spacing, array_angle_offset):
    M = r.shape[0]

    # correlation matrix is Hermitian, so why not to use faster `eigh` solver
    _, v_i = lin.eigh(r)

    # Generate noise subspace matrix
    # eigh provides eigenvalues sorted in ascending order out-of-the-box
    v_i = v_i.astype(np.complex64)
    e_noise = v_i[:, :-signal_dimension]

    e_ct = e_noise @ e_noise.conj().T

    p_coeff = np.empty(2 * M - 1, dtype=np.complex64)
    for i in range(-M + 1, M):
        p_coeff[i + (M - 1)] = np.trace(e_ct, i)

    all_roots = np.roots(p_coeff)

    candidate_roots_abs = np.abs(all_roots)
    sorted_idx = candidate_roots_abs.argsort()[(M - 1 - signal_dimension) : (M - 1)]

    valid_roots = all_roots[sorted_idx]
    args = np.angle(valid_roots)

    if is_vula:
        doas = to_zero_to_2pi(args)
        doas_deg = np.rad2deg(doas) + array_angle_offset
        return doas_deg

    doas = np.arcsin(args / (np.float32(inter_element_spacing * 2.0 * np.pi)))
    doas = to_zero_to_pi(doas)
    doas_deg = np.rad2deg(doas) + array_angle_offset

    return doas_deg


# Rather naive way to estimate SNR (in dBs) based on the assumption that largest and smallest eigenvalues
# of the correlation matrix corresponds to the powers of the signal plus noise  and noise respectively.
# Even though it won't estimate SNR beyond dominant signal, if it is already quite small,
# then any additional signals have even lower SNR.
def SNR(R: np.ndarray) -> float:
    ev = np.abs(scipy.linalg.eigvals(R))
    ev.sort()
    noise_power = ev[0]
    signal_plus_noise_power = ev[-1]
    power_ratio = (signal_plus_noise_power - noise_power) / noise_power
    snr = 10.0 * np.log10(power_ratio)
    return snr


# Multimodal 360 degrees prediodic Gaussian function
@njit(fastmath=True, cache=True)
def normalized_gaussian(x, x0, sigma):
    doa_spectrum = np.zeros_like(x)
    for n in range(x0.size):
        x0_n = x0[n]
        x0_mirror = 180.0 + x0_n if x0_n < 180.0 else x0_n - 180.0
        for i in range(x.size):
            x_i = x[i]
            x_wrapped = x_i
            if x0_mirror > 180.0:
                x_wrapped = x_i if x_i < x0_mirror else x0_mirror - x_i % x0_mirror
            else:
                x_wrapped = x_i if x_i >= x0_mirror else 2.0 * x0_mirror - x_i % x0_mirror
            doa_spectrum[i] += np.exp(-0.5 * ((x_wrapped - x0_n) / sigma) ** 2)
    doa_spectrum /= doa_spectrum.max()
    return doa_spectrum


def xi(uca_radius_m: float, frequency_Hz: float) -> Tuple[float, int]:
    wavelength_m = scipy.constants.speed_of_light / frequency_Hz
    x = 2.0 * np.pi * uca_radius_m / wavelength_m
    L = int(np.floor(x))
    return x, L


# The phase mode excitation transformation
# as introduced by A. H. Tewfik and W. Hong,
# "On the application of uniform linear array bearing estimation techniques to uniform circular arrays",
# in IEEE Transactions on Signal Processing, vol. 40, no. 4, pp. 1008-1011, April 1992,
# doi: 10.1109/78.127980.
@lru_cache(maxsize=32)
def T(uca_radius_m: float, frequency_Hz: float, N: int) -> np.ndarray:
    x, L = xi(uca_radius_m, frequency_Hz)

    # J
    J = np.diag([1.0 / ((1j**v) * scipy.special.jv(v, x)) for v in range(-L, L + 1, 1)])

    # F
    F = np.array([[np.exp(2.0j * np.pi * (m * n / N)) for n in range(0, N, 1)] for m in range(-L, L + 1, 1)])

    return (J @ F) / float(N)


# The so-called "prewhitening"
# applied to turn A into unitary transformation
def whiten(A: np.ndarray) -> np.ndarray:
    A_H = A.conj().T
    A_w = A @ A_H
    A_w = scipy.linalg.fractional_matrix_power(A_w, -0.5)
    return A_w @ A


# @njit(fastmath=True, cache=True)
def transform_to_phase_mode_space(signal: np.ndarray, uca_radius_m: float, frequency_Hz: float) -> np.ndarray:
    T_ = T(uca_radius_m, frequency_Hz, signal.shape[0])
    # apparently T is not unitary and would "color" the noise in the input signal
    # thus prewhitening needs to be applied particularly to make MUSIC work
    Tw = whiten(T_)
    x = Tw @ signal
    return x


# Numba optimized version of pyArgus corr_matrix_estimate with "fast". About 2x faster on Pi4
# @njit(fastmath=True, cache=True)
def corr_matrix(X: np.ndarray) -> np.ndarray:
    N = X[0, :].size
    R = np.dot(X, X.conj().T)
    R = np.divide(R, N)
    return R


# This is so-called "Rectification" or "Toeplizification" of correlation matrix method
# investigated by P. Vallet and P. Loubaton, "Toeplitz rectification and DOA estimation with MUSIC",
# 2014 IEEE International Conference on Acoustics, Speech and Signal Processing (ICASSP),
# Florence, Italy, 2014, pp. 2237-2241, doi: 10.1109/ICASSP.2014.6853997. and references therein.
def toeplitzify(R: np.ndarray) -> np.ndarray:
    M = R.shape[0]
    ms = np.arange(0, -M, -1, dtype=int)
    c = [1.0 / (float(M - abs(m))) * np.trace(R, m) for m in ms]
    return scipy.linalg.toeplitz(c)


# This is one of so-called "Toeplitz Reconstruction" of correlation matrix methods
# investigated A. M. McDonald and M. A. van Wyk,
# "A Condition for Unbiased Direction-of-Arrival Estimation with Toeplitz Decorrelation Techniques",
# 2019 IEEE Asia Pacific Conference on Postgraduate Research in Microelectronics and Electronics (PrimeAsia),
# Bangkok, Thailand, 2019, pp. 45-48, doi: 10.1109/PrimeAsia47521.2019.8950749. and references therein.
# with important addition of the F-B averaging suggested by R. M. Shubair, et al.,
# "A new technique for UCA-based DOA estimation of coherent signals,"
# 2016 16th Mediterranean Microwave Symposium (MMS),
# Abu Dhabi, United Arab Emirates, 2016, pp. 1-3, doi: 10.1109/MMS.2016.7803806. and references therein.
def fb_toeplitz_reconstruction(R: np.ndarray) -> np.ndarray:
    R_f = scipy.linalg.toeplitz(R[:, 0], R[0, :])
    R_b = scipy.linalg.toeplitz(np.flip(R[:, -1]), np.flip(R[-1, :]))
    return 0.5 * (R_f + R_b.conj())


# LRU cache memoize about 1000x faster.
@lru_cache(maxsize=32)
def gen_scanning_vectors_phase_modes_space(L, offset):
    thetas = np.deg2rad(np.linspace(0, 359, 360, dtype=float))
    M = np.arange(-L, L + 1, dtype=float)
    scanning_vectors = np.zeros((M.size, thetas.size), dtype=np.complex64)
    for i in range(thetas.size):
        scanning_vectors[:, i] = np.exp(1.0j * M * (thetas[i] + offset))

    return np.ascontiguousarray(scanning_vectors)


# LRU cache memoize about 1000x faster.
@lru_cache(maxsize=32)
def gen_scanning_vectors(M, DOA_inter_elem_space, type, offset):
    thetas = np.linspace(
        0, 359, 360
    )  # Remember to change self.DOA_thetas too, we didn't include that in this function due to memoization cannot work with arrays
    if type == "UCA":
        # convert UCA inter element spacing back to its radius
        to_r = 1.0 / (np.sqrt(2.0) * np.sqrt(1.0 - np.cos(2.0 * np.pi / M)))
        r = DOA_inter_elem_space * to_r
        x = r * np.cos(2 * np.pi / M * np.arange(M))
        y = -r * np.sin(2 * np.pi / M * np.arange(M))  # For this specific array only
    elif "ULA":
        x = np.zeros(M)
        y = -np.arange(M) * DOA_inter_elem_space

    scanning_vectors = np.zeros((M, thetas.size), dtype=np.complex64)
    for i in range(thetas.size):
        scanning_vectors[:, i] = np.exp(
            1j * 2 * np.pi * (x * np.cos(np.deg2rad(thetas[i] + offset)) + y * np.sin(np.deg2rad(thetas[i] + offset)))
        )

    return np.ascontiguousarray(scanning_vectors)


# @lru_cache(maxsize=32)
@njit(fastmath=True, cache=True)
def gen_scanning_vectors_custom(M, custom_x, custom_y):
    thetas = np.linspace(
        0, 359, 360
    )  # Remember to change self.DOA_thetas too, we didn't include that in this function due to memoization cannot work with arrays

    x = np.zeros(M, dtype=np.float32)
    y = np.zeros(M, dtype=np.float32)

    for i in range(len(custom_x)):
        if i > M:
            break
        if custom_x[i] == "":
            x[i] = 0
        else:
            x[i] = float(custom_x[i])

    for i in range(len(custom_y)):
        if i > M:
            break
        if custom_x[i] == "":
            y[i] = 0
        else:
            y[i] = float(custom_y[i])

    scanning_vectors = np.zeros((M, thetas.size), dtype=np.complex64)
    complex_pi = 1j * 2 * np.pi
    for i in range(thetas.size):
        scanning_vectors[:, i] = np.exp(
            complex_pi * (x * np.cos(np.deg2rad(thetas[i])) + y * np.sin(np.deg2rad(thetas[i])))
        )

    return np.ascontiguousarray(scanning_vectors)


@njit(fastmath=True, cache=True)
def DOA_plot_util(DOA_data, log_scale_min=-100):
    """
    This function prepares the calulcated DoA estimation results for plotting.

    - Noramlize DoA estimation results
    - Changes to log scale
    """

    DOA_data = np.divide(np.abs(DOA_data), np.max(np.abs(DOA_data)))  # Normalization
    DOA_data = 10 * np.log10(DOA_data)  # Change to logscale

    for i in range(len(DOA_data)):  # Remove extremely low values
        if DOA_data[i] < log_scale_min:
            DOA_data[i] = log_scale_min

    return DOA_data


@njit(fastmath=True, cache=True)
def calculate_doa_papr(DOA_data):
    return 10 * np.log10(np.max(np.abs(DOA_data)) / np.mean(np.abs(DOA_data)))


# Old time-domain squelch algorithm (Unused as freq domain FFT with overlaps gives significantly better sensitivity with acceptable time resolution expense
"""
    K = 10
    self.filtered_signal = self.raw_signal_amplitude #convolve(np.abs(self.raw_signal_amplitude),np.ones(K), mode = 'same')/K

    # Burst is always started at the begining of the processed block, ensured by the squelch module in the DAQ FW
    burst_stop_index  = len(self.filtered_signal) # CARL FIX: Initialize this to the length of the signal, incase the signal is active the entire time
    self.logger.info("Original burst stop index: {:d}".format(burst_stop_index))

    min_burst_size = K
    burst_stop_amp_val = 0
    for n in np.arange(K, len(self.filtered_signal), 1):
        if self.filtered_signal[n] < self.squelch_threshold:
            burst_stop_amp_val = self.filtered_signal[n]
            burst_stop_index = n
            burst_stop_index-=K # Correction with the length of filter
            break

        #burst_stop_index-=K # Correction with the length of filter


    self.logger.info("Burst stop index: {:d}".format(burst_stop_index))
    self.logger.info("Burst stop ampl val: {:f}".format(burst_stop_amp_val))
    self.logger.info("Processed signal length: {:d}".format(len(self.processed_signal[0,:])))

    # If sign
    if burst_stop_index < min_burst_size:
        self.logger.debug("The length of the captured burst size is under the minimum: {:d}".format(burst_stop_index))
        burst_stop_index = 0

    if burst_stop_index !=0:
        self.logger.info("INSIDE burst_stop_index != 0")

       self.logger.debug("Burst stop index: {:d}".format(burst_stop_index))
       self.logger.debug("Burst stop ampl val: {:f}".format(burst_stop_amp_val))
       self.squelch_mask = np.zeros(len(self.filtered_signal))
       self.squelch_mask[0 : burst_stop_index] = np.ones(burst_stop_index)*self.squelch_threshold
       # Next line removes the end parts of the samples after where the signal ended, truncating the array
       self.processed_signal = self.module_receiver.iq_samples[: burst_stop_index, self.squelch_mask == self.squelch_threshold]
       self.logger.info("Raw signal length when burst_stop_index!=0: {:d}".format(len(self.module_receiver.iq_samples[0,:])))
       self.logger.info("Processed signal length when burst_stop_index!=0: {:d}".format(len(self.processed_signal[0,:])))

       #self.logger.info(' '.join(map(str, self.processed_signal)))

       self.data_ready=True
   else:
       self.logger.info("Signal burst is not found, try to adjust the threshold levels")
       #self.data_ready=True
       self.squelch_mask = np.ones(len(self.filtered_signal))*self.squelch_threshold
       self.processed_signal = np.zeros([self.channel_number, len(self.filtered_signal)])
"""<|MERGE_RESOLUTION|>--- conflicted
+++ resolved
@@ -66,14 +66,9 @@
 
 MIN_SPEED_FOR_VALID_HEADING = 2.0  # m / s
 MIN_DURATION_FOR_VALID_HEADING = 3.0  # s
-<<<<<<< HEAD
-DEFAULT_VFO_FIR_ORDER_FACTOR = int(3)
 SHARED_FOLDER_PATH = "_shared"
-=======
 DEFAULT_VFO_FIR_ORDER_FACTOR = int(2)
 DEFAULT_ROOT_MUSIC_STD_DEGREES = 1
->>>>>>> e8473dc8
-
 
 class SignalProcessor(threading.Thread):
     def __init__(self, data_que, module_receiver, logging_level=10):

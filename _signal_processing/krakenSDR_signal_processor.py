--- conflicted
+++ resolved
@@ -260,7 +260,7 @@
 
                 stop_time = time.time()                
                 que_data_packet.append(['update_rate', stop_time-start_time])
-<<<<<<< HEAD
+                que_data_packet.append(['latency', int(stop_time*10**3)-self.module_receiver.iq_header.time_stamp])
 
                 if self.data_que.full():
                     try:
@@ -268,10 +268,6 @@
                     except queue.Empty:
                         pass
                 self.data_que.put(que_data_packet, False) # Must be non-blocking so DOA can update when dash browser window is closed
-=======
-                que_data_packet.append(['latency', int(stop_time*10**3)-self.module_receiver.iq_header.time_stamp])
-                self.data_que.put(que_data_packet)
->>>>>>> c8cabdb5
 
     def estimate_DOA(self):
         """

--- conflicted
+++ resolved
@@ -1685,19 +1685,16 @@
                         ],
                         className="field",
                     ),
-<<<<<<< HEAD
-=======
                     html.Div(
                         [
                             html.Div("Enable Beta Features", id="label_en_beta_features"     , className="field-label"),
-                            dcc.Checklist(options=option, 
-                                id="en_beta_features",  
-                                className="field-body", 
+                            dcc.Checklist(options=option,
+                                id="en_beta_features",
+                                className="field-body",
                                 value=webInterface_inst.en_beta_features
                             ),
-                        ], 
+                        ],
                         className="field"),
->>>>>>> 2bf3b2ca
                     html.Div("Version 1.6"),
                 ],
                 id="system_control_container",

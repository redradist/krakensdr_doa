--- conflicted
+++ resolved
@@ -79,9 +79,6 @@
     {"label": "F-B Toeplitz", "value": "FBTOEP"},
 ]
 
-<<<<<<< HEAD
-HZ_TO_MHZ = 1.0e-6
-=======
 DOA_METHODS = [
     {"label": "Bartlett", "value": "Bartlett"},
     {"label": "Capon", "value": "Capon"},
@@ -90,4 +87,5 @@
     {"label": "MUSIC", "value": "MUSIC"},
     {"label": "ROOT-MUSIC", "value": "ROOT-MUSIC"},
 ]
->>>>>>> b0a3dacc
+
+HZ_TO_MHZ = 1.0e-6
--- conflicted
+++ resolved
@@ -5,8 +5,6 @@
 
 import numpy as np
 
-# isort: off
-<<<<<<< HEAD
 from variables import (
     settings_file_path,
     settings_found,
@@ -14,11 +12,6 @@
     DEFAULT_MAPPING_SERVER_ENDPOINT,
     AUTO_GAIN_VALUE,
 )
-=======
-from variables import settings_file_path, settings_found, dsp_settings, DEFAULT_MAPPING_SERVER_ENDPOINT
->>>>>>> 3c378b99
-
-# isort: on
 
 from dash_devices.dependencies import Input
 from krakenSDR_receiver import ReceiverRTLSDR

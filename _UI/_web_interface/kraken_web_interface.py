--- conflicted
+++ resolved
@@ -68,8 +68,7 @@
 )
 from waterfall import init_waterfall
 
-<<<<<<< HEAD
-=======
+
 # Load settings file
 settings_file_path = os.path.join(shared_path, "settings.json")
 settings_found = False
@@ -80,7 +79,6 @@
 else:
     dsp_settings = dict()
 
->>>>>>> 934398d2
 
 class webInterface:
     def __init__(self):
@@ -519,9 +517,7 @@
         webInterface_inst.gps_timer.cancel()
         webInterface_inst.settings_change_timer.cancel()
 
-
-<<<<<<< HEAD
-=======
+        
 def fetch_dsp_data():
     daq_status_update_flag = 0
     spectrum_update_flag = 0
@@ -912,7 +908,6 @@
     app.push_mods({"body_file_size": {"children": recording_file_size}})
 
 
->>>>>>> 934398d2
 @app.callback_shared(
     # Output(component_id="placeholder_update_freq", component_property="children"),
     # None,

--- conflicted
+++ resolved
@@ -1,4 +1,3 @@
-<<<<<<< HEAD
 # KrakenSDR Signal Processor
 #
 # Copyright (C) 2018-2021  Carl Laufer, Tamás Pető
@@ -55,12 +54,13 @@
 from krakenSDR_signal_processor import SignalProcessor
 from krakenSDR_signal_processor import xi
 
+
 class webInterface():
 
     def __init__(self):
         self.user_interface = None
 
-        self.logging_level = dsp_settings.get("logging_level", 0)*10
+        self.logging_level = dsp_settings.get("logging_level", 0) * 10
         logging.basicConfig(level=self.logging_level)
         self.logger = logging.getLogger(__name__)
         self.logger.setLevel(self.logging_level)
@@ -754,7 +754,7 @@
     if webInterface_inst.module_signal_processor.run_processing:
         webInterface_inst.daq_center_freq = f0
         webInterface_inst.config_daq_rf(f0,gain)
-        
+
         for i in range(webInterface_inst.module_signal_processor.max_vfos):
             webInterface_inst.module_signal_processor.vfo_freq[i] = f0
             app.push_mods({
@@ -795,7 +795,7 @@
     webInterface_inst.module_signal_processor.write_interval = float(write_interval)
 
 @app.callback_shared(
-    Output("download_recorded_file", "data"), 
+    Output("download_recorded_file", "data"),
     [Input("btn_download_file", "n_clicks")]
 )
 def send_recorded_file(n_clicks):
@@ -817,7 +817,7 @@
 @app.callback_shared(None,
                      [Input(component_id='krakenpro_key', component_property='value')])
 def set_kraken_pro_key(key):
-    webInterface_inst.module_signal_processor.krakenpro_key = key 
+    webInterface_inst.module_signal_processor.krakenpro_key = key
 
 @app.callback_shared(None,
                      [Input(component_id='rdf_mapper_server_address', component_property='value')])
@@ -1040,14 +1040,14 @@
 def save_config_btn(input_value):
     webInterface_inst.logger.info("Saving DAQ and DSP Configuration")
     webInterface_inst.save_configuration()
-    
+
 @app.callback_shared(
     None,
     [Input(component_id='btn-restart_sw', component_property='n_clicks')],
 )
 def restart_sw_btn(input_value):
     webInterface_inst.logger.info("Restarting Software")
-    root_path             = os.path.dirname(os.path.dirname(os.path.dirname(current_path)))    
+    root_path             = os.path.dirname(os.path.dirname(os.path.dirname(current_path)))
     os.chdir(root_path)
     daq_start_script = subprocess.Popen(['bash', "kraken_doa_start.sh"])#,
 
@@ -1065,18 +1065,18 @@
 )
 def shutdown_system_btn(input_value):
     webInterface_inst.logger.info("Shutting System Down")
-    subprocess.call(["shutdown", "now"])  
-    
+    subprocess.call(["shutdown", "now"])
+
 @app.callback_shared(
     None,
     [Input(component_id='btn-clear_cache'     , component_property='n_clicks')],
 )
 def clear_cache_btn(input_value):
     webInterface_inst.logger.info("Clearing Python and Numba Caches")
-    root_path             = os.path.dirname(os.path.dirname(os.path.dirname(current_path)))    
+    root_path             = os.path.dirname(os.path.dirname(os.path.dirname(current_path)))
     os.chdir(root_path)
     daq_start_script = subprocess.Popen(['bash', "kraken_doa_start.sh", "-c"])#,
-    
+
 @app.callback_shared(
     None,
     [Input('spectrum-graph', 'clickData')]
@@ -1389,7 +1389,7 @@
     webInterface_inst.needs_refresh = False
 
     return ["/config"]
-        
+
 @app.callback(Output('system_control_container', 'style'),
              [Input("en_system_control", "value")]
 )
@@ -1398,7 +1398,7 @@
     if toggle_value:
         return {'display': 'block'}
     else:
-        return {'display': 'none'}    
+        return {'display': 'none'}
 
 @app.callback([Output("placeholder_update_rx", "children")],
               [Input("settings-refresh-timer", "n_intervals")],
@@ -1551,4236 +1551,3 @@
 if __name__ == "__main__":
     # Debug mode does not work when the data interface is set to shared-memory "shmem"! 
     app.run_server(debug=False, host="0.0.0.0", port=8080)
-
-=======
-# KrakenSDR Signal Processor
-#
-# Copyright (C) 2018-2021  Carl Laufer, Tamás Pető
-#
-# This program is free software: you can redistribute it and/or modify
-# it under the terms of the GNU General Public License as published by
-# the Free Software Foundation, either version 3 of the License, or
-# any later version.
-#
-# This program is distributed in the hope that it will be useful,
-# but WITHOUT ANY WARRANTY; without even the implied warranty of
-# MERCHANTABILITY or FITNESS FOR A PARTICULAR PURPOSE.  See the
-# GNU General Public License for more details.
-#
-# You should have received a copy of the GNU General Public License
-# along with this program.  If not, see <https://www.gnu.org/licenses/>.
-#
-#
-# - coding: utf-8 -*-
-
-# import orjson
-import json
-
-# Import built-in modules
-import logging
-import os
-import queue
-import subprocess
-import sys
-import time
-from configparser import ConfigParser
-from threading import Timer
-
-import dash_core_components as dcc
-import dash_devices as dash
-import dash_html_components as html
-import numpy as np
-import plotly.express as px
-import plotly.graph_objects as go
-from dash_devices.dependencies import Input, Output, State
-
-# Import Kraken SDR modules
-current_path = os.path.dirname(os.path.realpath(__file__))
-root_path = os.path.dirname(os.path.dirname(current_path))
-receiver_path = os.path.join(root_path, "_receiver")
-signal_processor_path = os.path.join(root_path, "_signal_processing")
-ui_path = os.path.join(root_path, "_UI")
-daq_subsystem_path = os.path.join(os.path.join(os.path.dirname(root_path), "heimdall_daq_fw"), "Firmware")
-
-sys.path.insert(0, receiver_path)
-sys.path.insert(0, signal_processor_path)
-sys.path.insert(0, ui_path)
-sys.path.insert(0, daq_subsystem_path)
-
-import ini_checker
-import tooltips
-from krakenSDR_receiver import ReceiverRTLSDR
-from krakenSDR_signal_processor import SignalProcessor, xi
-
-daq_preconfigs_path = os.path.join(os.path.join(os.path.dirname(root_path), "heimdall_daq_fw"), "config_files")
-daq_config_filename = os.path.join(daq_subsystem_path, "daq_chain_config.ini")
-daq_stop_filename = "daq_stop.sh"
-daq_start_filename = "daq_start_sm.sh"
-# daq_start_filename    = "daq_synthetic_start.sh"
-
-
-settings_file_path = os.path.join(root_path, "settings.json")
-# Load settings file
-settings_found = False
-if os.path.exists(settings_file_path):
-    settings_found = True
-    with open(settings_file_path, "r") as myfile:
-        dsp_settings = json.loads(myfile.read())
-
-DECORRELATION_OPTIONS = [
-    {"label": "Off", "value": "Off"},
-    {"label": "F-B Averaging", "value": "FBA"},
-    {"label": "Toeplizification", "value": "TOEP"},
-    {"label": "Spatial Smoothing", "value": "FBSS"},
-    {"label": "F-B Toeplitz", "value": "FBTOEP"},
-]
-
-
-class webInterface:
-    def __init__(self):
-        self.user_interface = None
-
-        self.logging_level = dsp_settings.get("logging_level", 0) * 10
-        logging.basicConfig(level=self.logging_level)
-        self.logger = logging.getLogger(__name__)
-        self.logger.setLevel(self.logging_level)
-        self.logger.info("Inititalizing web interface ")
-
-        if not settings_found:
-            self.logger.warning("Web Interface settings file is not found!")
-
-        #############################################
-        #  Initialize and Configure Kraken modules  #
-        #############################################
-
-        # Web interface internal
-        self.disable_tooltips = dsp_settings.get("disable_tooltips", 0)
-        self.page_update_rate = 1
-        self._avg_win_size = 10
-        self._update_rate_arr = None
-
-        self._doa_fig_type = dsp_settings.get("doa_fig_type", "Linear")
-
-        self.sp_data_que = queue.Queue(1)  # Que to communicate with the signal processing module
-        self.rx_data_que = queue.Queue(1)  # Que to communicate with the receiver modules
-
-        self.data_interface = dsp_settings.get("data_interface", "shmem")
-
-        # Instantiate and configure Kraken SDR modules
-        self.module_receiver = ReceiverRTLSDR(
-            data_que=self.rx_data_que,
-            data_interface=self.data_interface,
-            logging_level=self.logging_level,
-        )
-        self.module_receiver.daq_center_freq = float(dsp_settings.get("center_freq", 100.0)) * 10**6
-        self.module_receiver.daq_rx_gain = float(dsp_settings.get("uniform_gain", 1.4))
-        self.module_receiver.rec_ip_addr = dsp_settings.get("default_ip", "0.0.0.0")
-
-        self.module_signal_processor = SignalProcessor(
-            data_que=self.sp_data_que,
-            module_receiver=self.module_receiver,
-            logging_level=self.logging_level,
-        )
-        self.module_signal_processor.DOA_ant_alignment = dsp_settings.get("ant_arrangement", "ULA")
-        self.ant_spacing_meters = float(dsp_settings.get("ant_spacing_meters", 0.5))
-
-        if self.module_signal_processor.DOA_ant_alignment == "UCA":
-            self.module_signal_processor.DOA_UCA_radius_m = self.ant_spacing_meters
-            # Convert RADIUS to INTERELEMENT SPACING
-            inter_elem_spacing = (
-                np.sqrt(2)
-                * self.ant_spacing_meters
-                * np.sqrt(1 - np.cos(np.deg2rad(360 / self.module_signal_processor.channel_number)))
-            )
-            self.module_signal_processor.DOA_inter_elem_space = inter_elem_spacing / (
-                300 / float(dsp_settings.get("center_freq", 100.0))
-            )
-        else:
-            self.module_signal_processor.DOA_UCA_radius_m = np.Infinity
-            self.module_signal_processor.DOA_inter_elem_space = self.ant_spacing_meters / (
-                300 / float(dsp_settings.get("center_freq", 100.0))
-            )
-
-        self.module_signal_processor.ula_direction = dsp_settings.get("ula_direction", "Both")
-        self.module_signal_processor.DOA_algorithm = dsp_settings.get("doa_method", "MUSIC")
-        self.module_signal_processor.DOA_expected_num_of_sources = dsp_settings.get("expected_num_of_sources", 1)
-
-        self.custom_array_x_meters = np.float_(
-            dsp_settings.get("custom_array_x_meters", "0.1,0.2,0.3,0.4,0.5").split(",")
-        )
-        self.custom_array_y_meters = np.float_(
-            dsp_settings.get("custom_array_y_meters", "0.1,0.2,0.3,0.4,0.5").split(",")
-        )
-        self.module_signal_processor.custom_array_x = self.custom_array_x_meters / (
-            300 / float(dsp_settings.get("center_freq", 100.0))
-        )
-        self.module_signal_processor.custom_array_y = self.custom_array_y_meters / (
-            300 / float(dsp_settings.get("center_freq", 100.0))
-        )
-        self.module_signal_processor.array_offset = int(dsp_settings.get("array_offset", 0))
-
-        self.module_signal_processor.en_DOA_estimation = dsp_settings.get("en_doa", 0)
-        self.module_signal_processor.DOA_decorrelation_method = dsp_settings.get("doa_decorrelation_method", "Off")
-        self.module_signal_processor.start()
-
-        #############################################
-        #       UI Status and Config variables      #
-        #############################################
-
-        # Output Data format.
-        self.module_signal_processor.DOA_data_format = dsp_settings.get("doa_data_format", "Kraken App")
-
-        # Station Information
-        self.module_signal_processor.station_id = dsp_settings.get("station_id", "NO-CALL")
-        self.location_source = dsp_settings.get("location_source", "None")
-        self.module_signal_processor.latitude = dsp_settings.get("latitude", 0.0)
-        self.module_signal_processor.longitude = dsp_settings.get("longitude", 0.0)
-        self.module_signal_processor.heading = dsp_settings.get("heading", 0.0)
-
-        # Kraken Pro Remote Key
-        self.module_signal_processor.krakenpro_key = dsp_settings.get("krakenpro_key", 0.0)
-
-        # VFO Configuration
-        self.module_signal_processor.spectrum_fig_type = dsp_settings.get("spectrum_calculation", "Single")
-        self.module_signal_processor.vfo_mode = dsp_settings.get("vfo_mode", "Standard")
-        self.module_signal_processor.dsp_decimation = int(dsp_settings.get("dsp_decimation", 0))
-        self.module_signal_processor.active_vfos = int(dsp_settings.get("active_vfos", 0))
-        self.module_signal_processor.output_vfo = int(dsp_settings.get("output_vfo", 0))
-        self.module_signal_processor.optimize_short_bursts = dsp_settings.get("en_optimize_short_bursts", 0)
-        self.module_signal_processor.en_peak_hold = dsp_settings.get("en_peak_hold", 0)
-        self.selected_vfo = 0
-
-        for i in range(self.module_signal_processor.max_vfos):
-            self.module_signal_processor.vfo_bw[i] = int(dsp_settings.get("vfo_bw_" + str(i), 0))
-            self.module_signal_processor.vfo_freq[i] = float(dsp_settings.get("vfo_freq_" + str(i), 0))
-            self.module_signal_processor.vfo_squelch[i] = int(dsp_settings.get("vfo_squelch_" + str(i), 0))
-
-        # DAQ Subsystem status parameters
-        self.daq_conn_status = 0
-        self.daq_cfg_iface_status = 0  # 0- ready, 1-busy
-        self.daq_restart = 0  # 1-restarting
-        self.daq_update_rate = 0
-        self.daq_frame_sync = 1  # Active low
-        self.daq_frame_index = 0
-        self.daq_frame_type = "-"
-        self.daq_power_level = 0
-        self.daq_sample_delay_sync = 0
-        self.daq_iq_sync = 0
-        self.daq_noise_source_state = 0
-        self.daq_center_freq = float(dsp_settings.get("center_freq", 100.0))
-        self.daq_adc_fs = 0  # "-"
-        self.daq_fs = 0  # "-"
-        self.daq_cpi = 0  # "-"
-        self.daq_if_gains = "[,,,,]"
-        self.en_advanced_daq_cfg = False
-        self.en_basic_daq_cfg = False
-        self.en_system_control = []
-        self.daq_ini_cfg_dict = read_config_file_dict()
-        self.active_daq_ini_cfg = self.daq_ini_cfg_dict[
-            "config_name"
-        ]  # "Default" # Holds the string identifier of the actively loaded DAQ ini configuration
-        self.tmp_daq_ini_cfg = "Default"
-        self.daq_cfg_ini_error = ""
-
-        # DSP Processing Parameters and Results
-        self.spectrum = None
-        self.doa_thetas = None
-        self.doa_results = []
-        self.doa_labels = []
-        self.doas = []  # Final measured DoAs [deg]
-        self.max_doas_list = []
-        self.doa_confidences = []
-        self.compass_offset = dsp_settings.get("compass_offset", 0)
-        self.daq_dsp_latency = 0  # [ms]
-        self.max_amplitude = 0  # Used to help setting the threshold level of the squelch
-        self.avg_powers = []
-        self.squelch_update = []
-        self.logger.info("Web interface object initialized")
-
-        self.dsp_timer = None
-        self.settings_change_timer = None
-        self.update_time = 9999
-
-        self.pathname = ""
-        self.reset_doa_graph_flag = False
-        self.reset_spectrum_graph_flag = False
-        self.oldMaxIndex = 9999
-
-        # Refresh Settings Paramaters
-        self.last_changed_time_previous = float("inf")
-        self.needs_refresh = False
-
-        # Basic DAQ Config
-        self.decimated_bandwidth = 12.5
-
-        if self.daq_ini_cfg_dict is not None:
-            self.logger.info("Config file found and read succesfully")
-            """
-             Set the number of channels in the receiver module because it is required
-             to produce the initial gain configuration message (Only needed in shared-memory mode)
-            """
-            self.module_receiver.M = self.daq_ini_cfg_dict["num_ch"]
-
-        # Populate vfo_cfg_inputs array for VFO setting callback
-        self.vfo_cfg_inputs = []
-        self.vfo_cfg_inputs.append(Input(component_id="spectrum_fig_type", component_property="value"))
-        self.vfo_cfg_inputs.append(Input(component_id="vfo_mode", component_property="value"))
-        self.vfo_cfg_inputs.append(Input(component_id="dsp_decimation", component_property="value"))
-        self.vfo_cfg_inputs.append(Input(component_id="active_vfos", component_property="value"))
-        self.vfo_cfg_inputs.append(Input(component_id="output_vfo", component_property="value"))
-        self.vfo_cfg_inputs.append(Input(component_id="en_optimize_short_bursts", component_property="value"))
-
-        for i in range(self.module_signal_processor.max_vfos):
-            self.vfo_cfg_inputs.append(Input(component_id="vfo_" + str(i) + "_bw", component_property="value"))
-            self.vfo_cfg_inputs.append(Input(component_id="vfo_" + str(i) + "_freq", component_property="value"))
-            self.vfo_cfg_inputs.append(
-                Input(
-                    component_id="vfo_" + str(i) + "_squelch",
-                    component_property="value",
-                )
-            )
-
-    def save_configuration(self):
-        data = {}
-
-        # DAQ Configuration
-        data["center_freq"] = self.module_receiver.daq_center_freq / 10**6
-        data["uniform_gain"] = self.module_receiver.daq_rx_gain
-        data["data_interface"] = dsp_settings.get("data_interface", "shmem")
-        data["default_ip"] = dsp_settings.get("default_ip", "0.0.0.0")
-
-        # DOA Estimation
-        data["en_doa"] = self.module_signal_processor.en_DOA_estimation
-        data["ant_arrangement"] = self.module_signal_processor.DOA_ant_alignment
-        data["ula_direction"] = self.module_signal_processor.ula_direction
-        data["ant_spacing_meters"] = self.ant_spacing_meters  # self.module_signal_processor.DOA_inter_elem_space
-        data["custom_array_x_meters"] = ",".join(["%.2f" % num for num in self.custom_array_x_meters])
-        data["custom_array_y_meters"] = ",".join(["%.2f" % num for num in self.custom_array_y_meters])
-        data["array_offset"] = int(self.module_signal_processor.array_offset)
-
-        data["doa_method"] = self.module_signal_processor.DOA_algorithm
-        data["doa_decorrelation_method"] = self.module_signal_processor.DOA_decorrelation_method
-        data["compass_offset"] = self.compass_offset
-        data["doa_fig_type"] = self._doa_fig_type
-        data["en_peak_hold"] = self.module_signal_processor.en_peak_hold
-        data["expected_num_of_sources"] = self.module_signal_processor.DOA_expected_num_of_sources
-
-        # Web Interface
-        data["en_hw_check"] = dsp_settings.get("en_hw_check", 0)
-        data["logging_level"] = dsp_settings.get("logging_level", 0)
-        data["disable_tooltips"] = dsp_settings.get("disable_tooltips", 0)
-
-        # Output Data format. XML for Kerberos, CSV for Kracken, JSON future
-        data["doa_data_format"] = self.module_signal_processor.DOA_data_format  # XML, CSV, or JSON
-
-        # Station Information
-        data["station_id"] = self.module_signal_processor.station_id
-        data["location_source"] = self.location_source
-        data["latitude"] = self.module_signal_processor.latitude
-        data["longitude"] = self.module_signal_processor.longitude
-        data["heading"] = self.module_signal_processor.heading
-        data["krakenpro_key"] = self.module_signal_processor.krakenpro_key
-        data["rdf_mapper_server"] = self.module_signal_processor.RDF_mapper_server
-
-        # VFO Information
-        data["spectrum_calculation"] = self.module_signal_processor.spectrum_fig_type
-        data["vfo_mode"] = self.module_signal_processor.vfo_mode
-        data["dsp_decimation"] = self.module_signal_processor.dsp_decimation
-        data["active_vfos"] = self.module_signal_processor.active_vfos
-        data["output_vfo"] = self.module_signal_processor.output_vfo
-        data["en_optimize_short_bursts"] = self.module_signal_processor.optimize_short_bursts
-
-        for i in range(webInterface_inst.module_signal_processor.max_vfos):
-            data["vfo_bw_" + str(i)] = self.module_signal_processor.vfo_bw[i]
-            data["vfo_freq_" + str(i)] = self.module_signal_processor.vfo_freq[i]
-            data["vfo_squelch_" + str(i)] = self.module_signal_processor.vfo_squelch[i]
-
-        with open(settings_file_path, "w") as outfile:
-            json.dump(data, outfile, indent=2)
-
-    def start_processing(self):
-        """
-        Starts data processing
-
-        Parameters:
-        -----------
-        :param: ip_addr: Ip address of the DAQ Subsystem
-
-        :type ip_addr : string e.g.:"127.0.0.1"
-        """
-        self.logger.info("Start processing request")
-        self.first_frame = 1
-        self.module_signal_processor.run_processing = True
-
-    def stop_processing(self):
-        self.module_signal_processor.run_processing = False
-        while self.module_signal_processor.is_running:
-            time.sleep(0.01)  # Block until signal processor run_processing while loop ends
-
-    def close_data_interfaces(self):
-        self.module_receiver.eth_close()
-
-    def close(self):
-        pass
-
-    def config_daq_rf(self, f0, gain):
-        """
-        Configures the RF parameters in the DAQ module
-        """
-        self.daq_cfg_iface_status = 1
-        self.module_receiver.set_center_freq(int(f0 * 10**6))
-        self.module_receiver.set_if_gain(gain)
-
-        webInterface_inst.logger.info("Updating receiver parameters")
-        webInterface_inst.logger.info("Center frequency: {:f} MHz".format(f0))
-        webInterface_inst.logger.info("Gain: {:f} dB".format(gain))
-
-
-def read_config_file_dict(config_fname=daq_config_filename):
-    parser = ConfigParser()
-    found = parser.read([config_fname])
-    ini_data = {}
-    if not found:
-        return None
-
-    ini_data["config_name"] = parser.get("meta", "config_name")
-    ini_data["num_ch"] = parser.getint("hw", "num_ch")
-    ini_data["en_bias_tee"] = parser.get("hw", "en_bias_tee")
-    ini_data["daq_buffer_size"] = parser.getint("daq", "daq_buffer_size")
-    ini_data["sample_rate"] = parser.getint("daq", "sample_rate")
-    ini_data["en_noise_source_ctr"] = parser.getint("daq", "en_noise_source_ctr")
-    ini_data["cpi_size"] = parser.getint("pre_processing", "cpi_size")
-    ini_data["decimation_ratio"] = parser.getint("pre_processing", "decimation_ratio")
-    ini_data["fir_relative_bandwidth"] = parser.getfloat("pre_processing", "fir_relative_bandwidth")
-    ini_data["fir_tap_size"] = parser.getint("pre_processing", "fir_tap_size")
-    ini_data["fir_window"] = parser.get("pre_processing", "fir_window")
-    ini_data["en_filter_reset"] = parser.getint("pre_processing", "en_filter_reset")
-    ini_data["corr_size"] = parser.getint("calibration", "corr_size")
-    ini_data["std_ch_ind"] = parser.getint("calibration", "std_ch_ind")
-    ini_data["en_iq_cal"] = parser.getint("calibration", "en_iq_cal")
-    ini_data["gain_lock_interval"] = parser.getint("calibration", "gain_lock_interval")
-    ini_data["require_track_lock_intervention"] = parser.getint("calibration", "require_track_lock_intervention")
-    ini_data["cal_track_mode"] = parser.getint("calibration", "cal_track_mode")
-    ini_data["amplitude_cal_mode"] = parser.get("calibration", "amplitude_cal_mode")
-    ini_data["cal_frame_interval"] = parser.getint("calibration", "cal_frame_interval")
-    ini_data["cal_frame_burst_size"] = parser.getint("calibration", "cal_frame_burst_size")
-    ini_data["amplitude_tolerance"] = parser.getint("calibration", "amplitude_tolerance")
-    ini_data["phase_tolerance"] = parser.getint("calibration", "phase_tolerance")
-    ini_data["maximum_sync_fails"] = parser.getint("calibration", "maximum_sync_fails")
-    ini_data["iq_adjust_source"] = parser.get("calibration", "iq_adjust_source")
-    ini_data["iq_adjust_amplitude"] = parser.get("calibration", "iq_adjust_amplitude")
-    ini_data["iq_adjust_time_delay_ns"] = parser.get("calibration", "iq_adjust_time_delay_ns")
-
-    ini_data["adpis_gains_init"] = parser.get("adpis", "adpis_gains_init")
-
-    ini_data["out_data_iface_type"] = parser.get("data_interface", "out_data_iface_type")
-
-    return ini_data
-
-
-def write_config_file_dict(param_dict):
-    webInterface_inst.logger.info("Write config file: {0}".format(param_dict))
-    parser = ConfigParser()
-    found = parser.read([daq_config_filename])
-    if not found:
-        return -1
-
-    # DONT FORGET TO REWRITE en_bias_tee and adpis_gains_init
-
-    parser["meta"]["config_name"] = str(param_dict["config_name"])
-    parser["hw"]["num_ch"] = str(param_dict["num_ch"])
-    parser["hw"]["en_bias_tee"] = str(param_dict["en_bias_tee"])
-    parser["daq"]["daq_buffer_size"] = str(param_dict["daq_buffer_size"])
-    parser["daq"]["sample_rate"] = str(param_dict["sample_rate"])
-    parser["daq"]["en_noise_source_ctr"] = str(param_dict["en_noise_source_ctr"])
-    # Set these for reconfigure
-    parser["daq"]["center_freq"] = str(int(webInterface_inst.module_receiver.daq_center_freq))
-    parser["pre_processing"]["cpi_size"] = str(param_dict["cpi_size"])
-    parser["pre_processing"]["decimation_ratio"] = str(param_dict["decimation_ratio"])
-    parser["pre_processing"]["fir_relative_bandwidth"] = str(param_dict["fir_relative_bandwidth"])
-    parser["pre_processing"]["fir_tap_size"] = str(param_dict["fir_tap_size"])
-    parser["pre_processing"]["fir_window"] = str(param_dict["fir_window"])
-    parser["pre_processing"]["en_filter_reset"] = str(param_dict["en_filter_reset"])
-    parser["calibration"]["corr_size"] = str(param_dict["corr_size"])
-    parser["calibration"]["std_ch_ind"] = str(param_dict["std_ch_ind"])
-    parser["calibration"]["en_iq_cal"] = str(param_dict["en_iq_cal"])
-    parser["calibration"]["gain_lock_interval"] = str(param_dict["gain_lock_interval"])
-    parser["calibration"]["require_track_lock_intervention"] = str(param_dict["require_track_lock_intervention"])
-    parser["calibration"]["cal_track_mode"] = str(param_dict["cal_track_mode"])
-    parser["calibration"]["amplitude_cal_mode"] = str(param_dict["amplitude_cal_mode"])
-    parser["calibration"]["cal_frame_interval"] = str(param_dict["cal_frame_interval"])
-    parser["calibration"]["cal_frame_burst_size"] = str(param_dict["cal_frame_burst_size"])
-    parser["calibration"]["amplitude_tolerance"] = str(param_dict["amplitude_tolerance"])
-    parser["calibration"]["phase_tolerance"] = str(param_dict["phase_tolerance"])
-    parser["calibration"]["maximum_sync_fails"] = str(param_dict["maximum_sync_fails"])
-    parser["calibration"]["iq_adjust_source"] = str(param_dict["iq_adjust_source"])
-    parser["calibration"]["iq_adjust_amplitude"] = str(param_dict["iq_adjust_amplitude"])
-    parser["calibration"]["iq_adjust_time_delay_ns"] = str(param_dict["iq_adjust_time_delay_ns"])
-    parser["adpis"]["adpis_gains_init"] = str(param_dict["adpis_gains_init"])
-
-    ini_parameters = parser._sections
-
-    error_list = ini_checker.check_ini(ini_parameters, dsp_settings.get("en_hw_check", 0))  # settings.en_hw_check)
-
-    if len(error_list):
-        for e in error_list:
-            webInterface_inst.logger.error(e)
-        return -1, error_list
-    else:
-        with open(daq_config_filename, "w") as configfile:
-            parser.write(configfile)
-        return 0, []
-
-
-def get_preconfigs(config_files_path):
-    parser = ConfigParser()
-    preconfigs = []
-    preconfigs.append([daq_config_filename, "Current"])
-    for root, _, files in os.walk(config_files_path):
-        if len(files):
-            config_file_path = os.path.join(root, files[0])
-            parser.read([config_file_path])
-            parameters = parser._sections
-            preconfigs.append([config_file_path, parameters["meta"]["config_name"]])
-    return preconfigs
-
-
-#############################################
-#          Prepare Dash application         #
-############################################
-webInterface_inst = webInterface()
-
-#############################################
-#       Prepare component dependencies      #
-#############################################
-
-trace_colors = px.colors.qualitative.Plotly
-trace_colors[3] = "rgb(255,255,51)"
-valid_fir_windows = [
-    "boxcar",
-    "triang",
-    "blackman",
-    "hamming",
-    "hann",
-    "bartlett",
-    "flattop",
-    "parzen",
-    "bohman",
-    "blackmanharris",
-    "nuttall",
-    "barthann",
-]
-valid_sample_rates = [0.25, 0.900001, 1.024, 1.4, 1.8, 1.92, 2.048, 2.4, 2.56, 3.2]
-valid_daq_buffer_sizes = (2 ** np.arange(10, 21, 1)).tolist()
-calibration_tack_modes = [["No tracking", 0], ["Periodic tracking", 2]]
-doa_trace_colors = {
-    "DoA Bartlett": "#00B5F7",
-    "DoA Capon": "rgb(226,26,28)",
-    "DoA MEM": "#1CA71C",
-    "DoA TNA": "rgb(255, 0, 255)",
-    "DoA MUSIC": "rgb(257,233,111)",
-}
-figure_font_size = 20
-
-y = np.random.normal(0, 1, 2**1)
-x = np.arange(2**1)
-
-fig_layout = go.Layout(
-    paper_bgcolor="rgba(0,0,0,0)",
-    plot_bgcolor="rgba(0,0,0,0)",
-    template="plotly_dark",
-    showlegend=True,
-    margin=go.layout.Margin(t=0),  # top margin
-)
-
-option = [{"label": "", "value": 1}]
-
-
-def init_spectrum_fig(fig_layout, trace_colors):
-    spectrum_fig = go.Figure(layout=fig_layout)
-
-    scatter_plot = go.Scattergl(
-        x=x,
-        y=y,
-        name="Channel {:d}".format(1),
-        line=dict(color=trace_colors[1], width=1),
-    )
-
-    for m in range(0, webInterface_inst.module_receiver.M):  # +1 for the auto decimation window selection
-        scatter = scatter_plot
-        scatter["name"] = "Channel {:d}".format(m)
-        scatter["line"] = dict(color=trace_colors[m], width=1)
-        spectrum_fig.add_trace(scatter)
-
-    VFO_color = dict(color="green", width=0)  # trace_colors[webInterface_inst.module_receiver.M + 2], width = 0)
-    VFO_squelch_color = dict(
-        color="yellow", width=0
-    )  # trace_colors[webInterface_inst.module_receiver.M + 1], width = 0)
-    VFO_scatter = go.Scattergl(
-        x=x,
-        y=y,
-        name="VFO" + str(0),
-        line=VFO_color,  # dict(color = trace_colors[m], width = 0),
-        opacity=0.33,
-        fill="toself",
-        visible=False,
-    )
-    for i in range(webInterface_inst.module_signal_processor.max_vfos):
-        scatter = VFO_scatter
-        scatter["name"] = "VFO" + str(i)
-        scatter["line"] = VFO_color
-        spectrum_fig.add_trace(scatter)
-
-        scatter["name"] = "VFO" + str(i) + " Squelch"
-        scatter["line"] = VFO_squelch_color
-        spectrum_fig.add_trace(scatter)
-
-        spectrum_fig.add_annotation(
-            x=415640000,
-            y=-5,
-            text="VFO-" + str(i),
-            font=dict(size=12, family="Courier New"),
-            showarrow=False,
-            yshift=10,
-            visible=False,
-        )
-
-    # Now add the angle display text
-    for _ in range(
-        webInterface_inst.module_signal_processor.max_vfos
-    ):  # webInterface_inst.module_signal_processor.active_vfos):
-        spectrum_fig.add_annotation(
-            x=415640000,
-            y=-5,
-            text="Angle",
-            font=dict(size=12, family="Courier New"),
-            showarrow=False,
-            yshift=-5,
-            visible=False,
-        )
-
-    spectrum_fig.update_xaxes(
-        color="rgba(255,255,255,1)",
-        title_font_size=20,
-        tickfont_size=15,  # figure_font_size,
-        # range=[np.min(x), np.max(x)],
-        # rangemode='normal',
-        mirror=True,
-        ticks="outside",
-        showline=True,
-        # fixedrange=True
-    )
-    spectrum_fig.update_yaxes(
-        title_text="Amplitude [dB]",
-        color="rgba(255,255,255,1)",
-        title_font_size=20,
-        tickfont_size=figure_font_size,
-        range=[-90, 0],
-        mirror=True,
-        ticks="outside",
-        showline=True,
-        # fixedrange=True
-    )
-
-    spectrum_fig.update_layout(margin=go.layout.Margin(b=5, t=0), hoverdistance=10000)
-    spectrum_fig.update(layout_showlegend=False)
-
-    return spectrum_fig
-
-
-spectrum_fig = init_spectrum_fig(fig_layout, trace_colors)
-waterfall_fig = go.Figure(layout=fig_layout)
-
-waterfall_init_x = list(
-    range(0, webInterface_inst.module_signal_processor.spectrum_plot_size - 1)
-)  # [1] * webInterface_inst.module_signal_processor.spectrum_window_size
-waterfall_init = [[-80] * webInterface_inst.module_signal_processor.spectrum_plot_size] * 50
-
-waterfall_fig.add_trace(
-    go.Heatmapgl(
-        x=waterfall_init_x,
-        z=waterfall_init,
-        zsmooth=False,
-        showscale=False,
-        # hoverinfo='skip',
-        colorscale=[
-            [0.0, "#000020"],  # CREDIT: Youssef SDR# color scale
-            [0.0714, "#000030"],
-            [0.1428, "#000050"],
-            [0.2142, "#000091"],
-            [0.2856, "#1E90FF"],
-            [0.357, "#FFFFFF"],
-            [0.4284, "#FFFF00"],
-            [0.4998, "#FE6D16"],
-            [0.5712, "#FE6D16"],
-            [0.6426, "#FF0000"],
-            [0.714, "#FF0000"],
-            [0.7854, "#C60000"],
-            [0.8568, "#9F0000"],
-            [0.9282, "#750000"],
-            [1.0, "#4A0000"],
-        ],
-    )
-)
-
-waterfall_fig.update_xaxes(tickfont_size=1)
-waterfall_fig.update_yaxes(tickfont_size=1, showgrid=False)
-waterfall_fig.update_layout(
-    margin=go.layout.Margin(t=5), hoverdistance=10000
-)  # Set hoverdistance to 1000 seems to be a hack that fixed clickData events not always firing
-
-doa_fig = go.Figure(layout=fig_layout)
-
-# app = dash.Dash(__name__, suppress_callback_exceptions=True, compress=True, update_title="") # cannot use update_title with dash_devices
-app = dash.Dash(__name__, suppress_callback_exceptions=True)
-app.title = "KrakenSDR DoA"
-
-app.config.suppress_callback_exceptions = True
-
-
-# app_log = logger.getLogger('werkzeug')
-# app_log.setLevel(settings.logging_level*10)
-# app_log.setLevel(30) # TODO: Only during dev time
-app.layout = html.Div(
-    [
-        dcc.Location(id="url", children="/config", refresh=True),
-        html.Div(
-            [
-                html.Img(
-                    src="assets/kraken_interface_bw.png",
-                    style={
-                        "display": "block",
-                        "margin-left": "auto",
-                        "margin-right": "auto",
-                        "height": "60px",
-                    },
-                )
-            ]
-        ),
-        html.Div(
-            [
-                html.A(
-                    "Configuration",
-                    className="header_active",
-                    id="header_config",
-                    href="/config",
-                ),
-                html.A(
-                    "Spectrum",
-                    className="header_inactive",
-                    id="header_spectrum",
-                    href="/spectrum",
-                ),
-                html.A(
-                    "DoA Estimation",
-                    className="header_inactive",
-                    id="header_doa",
-                    href="/doa",
-                ),
-            ],
-            className="header",
-        ),
-        dcc.Interval(id="settings-refresh-timer", interval=5000, n_intervals=0),
-        html.Div(id="placeholder_start", style={"display": "none"}),
-        html.Div(id="placeholder_stop", style={"display": "none"}),
-        html.Div(id="placeholder_save", style={"display": "none"}),
-        html.Div(id="placeholder_update_rx", style={"display": "none"}),
-        html.Div(id="placeholder_recofnig_daq", style={"display": "none"}),
-        html.Div(id="placeholder_update_daq_ini_params", style={"display": "none"}),
-        html.Div(id="placeholder_update_freq", style={"display": "none"}),
-        html.Div(id="placeholder_update_dsp", style={"display": "none"}),
-        html.Div(id="placeholder_config_page_upd", style={"display": "none"}),
-        html.Div(id="placeholder_spectrum_page_upd", style={"display": "none"}),
-        html.Div(id="placeholder_doa_page_upd", style={"display": "none"}),
-        html.Div(id="dummy_output", style={"display": "none"}),
-        html.Div(id="page-content"),
-    ]
-)
-
-
-def generate_config_page_layout(webInterface_inst):
-    # Read DAQ config file
-    daq_cfg_dict = webInterface_inst.daq_ini_cfg_dict
-
-    if daq_cfg_dict is not None:
-        en_noise_src_values = [1] if daq_cfg_dict["en_noise_source_ctr"] else []
-        en_filter_rst_values = [1] if daq_cfg_dict["en_filter_reset"] else []
-        en_iq_cal_values = [1] if daq_cfg_dict["en_iq_cal"] else []
-        en_req_track_lock_values = [1] if daq_cfg_dict["require_track_lock_intervention"] else []
-
-        # Read available preconfig files
-        preconfigs = get_preconfigs(daq_preconfigs_path)
-
-    en_data_record = [1] if webInterface_inst.module_signal_processor.en_data_record else []
-    en_doa_values = [1] if webInterface_inst.module_signal_processor.en_DOA_estimation else []
-
-    en_optimize_short_bursts = [1] if webInterface_inst.module_signal_processor.optimize_short_bursts else []
-    en_peak_hold = [1] if webInterface_inst.module_signal_processor.en_peak_hold else []
-
-    en_fixed_heading = [1] if webInterface_inst.module_signal_processor.fixed_heading else []
-
-    en_advanced_daq_cfg = [1] if webInterface_inst.en_advanced_daq_cfg else []
-    en_basic_daq_cfg = [1] if webInterface_inst.en_basic_daq_cfg else []
-    # Calulcate spacings
-    ant_spacing_meter = webInterface_inst.ant_spacing_meters  # round(wavelength * ant_spacing_wavelength, 3)
-
-    decimated_bw = ((daq_cfg_dict["sample_rate"]) / daq_cfg_dict["decimation_ratio"]) / 10**3
-    cfg_data_block_len = daq_cfg_dict["cpi_size"] / (decimated_bw)
-    cfg_recal_interval = (daq_cfg_dict["cal_frame_interval"] * (cfg_data_block_len / 10**3)) / 60
-
-    if daq_cfg_dict["cal_track_mode"] == 0:  # If set to no tracking
-        cfg_recal_interval = 1
-
-    # -----------------------------
-    #   Start/Stop Configuration Card
-    # -----------------------------
-    start_stop_card = html.Div(
-        [
-            html.Div(
-                [
-                    html.Div(
-                        [
-                            html.Button(
-                                "Start Processing",
-                                id="btn-start_proc",
-                                className="btn_start",
-                                n_clicks=0,
-                            )
-                        ],
-                        className="ctr_toolbar_item",
-                    ),
-                    html.Div(
-                        [
-                            html.Button(
-                                "Stop Processing",
-                                id="btn-stop_proc",
-                                className="btn_stop",
-                                n_clicks=0,
-                            )
-                        ],
-                        className="ctr_toolbar_item",
-                    ),
-                    html.Div(
-                        [
-                            html.Button(
-                                "Save Configuration",
-                                id="btn-save_cfg",
-                                className="btn_save_cfg",
-                                n_clicks=0,
-                            )
-                        ],
-                        className="ctr_toolbar_item",
-                    ),
-                ],
-                className="ctr_toolbar",
-            ),
-        ]
-    )
-    # -----------------------------
-    #   DAQ Configuration Card
-    # -----------------------------
-    # -- > Main Card Layout < --
-    daq_config_card_list = [
-        html.H2("RF Receiver Configuration", id="init_title_c"),
-        html.Div(
-            [
-                html.Div("Center Frequency [MHz]:", className="field-label"),
-                dcc.Input(
-                    id="daq_center_freq",
-                    value=webInterface_inst.module_receiver.daq_center_freq / 10**6,
-                    type="number",
-                    debounce=True,
-                    className="field-body-textbox",
-                ),
-            ],
-            className="field",
-        ),
-        html.Div(
-            [
-                html.Div("Receiver Gain:", className="field-label"),
-                dcc.Dropdown(
-                    id="daq_rx_gain",
-                    options=[
-                        {"label": "0 dB", "value": 0},
-                        {"label": "0.9 dB", "value": 0.9},
-                        {"label": "1.4 dB", "value": 1.4},
-                        {"label": "2.7 dB", "value": 2.7},
-                        {"label": "3.7 dB", "value": 3.7},
-                        {"label": "7.7 dB", "value": 7.7},
-                        {"label": "8.7 dB", "value": 8.7},
-                        {"label": "12.5 dB", "value": 12.5},
-                        {"label": "14.4 dB", "value": 14.4},
-                        {"label": "15.7 dB", "value": 15.7},
-                        {"label": "16.6 dB", "value": 16.6},
-                        {"label": "19.7 dB", "value": 19.7},
-                        {"label": "20.7 dB", "value": 20.7},
-                        {"label": "22.9 dB", "value": 22.9},
-                        {"label": "25.4 dB", "value": 25.4},
-                        {"label": "28.0 dB", "value": 28.0},
-                        {"label": "29.7 dB", "value": 29.7},
-                        {"label": "32.8 dB", "value": 32.8},
-                        {"label": "33.8 dB", "value": 33.8},
-                        {"label": "36.4 dB", "value": 36.4},
-                        {"label": "37.2 dB", "value": 37.2},
-                        {"label": "38.6 dB", "value": 38.6},
-                        {"label": "40.2 dB", "value": 40.2},
-                        {"label": "42.1 dB", "value": 42.1},
-                        {"label": "43.4 dB", "value": 43.4},
-                        {"label": "43.9 dB", "value": 43.9},
-                        {"label": "44.5 dB", "value": 44.5},
-                        {"label": "48.0 dB", "value": 48.0},
-                        {"label": "49.6 dB", "value": 49.6},
-                    ],
-                    value=webInterface_inst.module_receiver.daq_rx_gain,
-                    clearable=False,
-                    style={"display": "inline-block"},
-                    className="field-body",
-                ),
-            ],
-            className="field",
-        ),
-        html.Div(
-            [
-                html.Button(
-                    "Update Receiver Parameters",
-                    id="btn-update_rx_param",
-                    className="btn",
-                ),
-            ],
-            className="field",
-        ),
-        html.Div(
-            [
-                html.Div(
-                    "Basic DAQ Configuration",
-                    id="label_en_basic_daq_cfg",
-                    className="field-label",
-                ),
-                dcc.Checklist(
-                    options=option,
-                    id="en_basic_daq_cfg",
-                    className="field-body",
-                    value=en_basic_daq_cfg,
-                ),
-            ],
-            className="field",
-        ),
-        html.Div(
-            [
-                html.Div(
-                    [
-                        html.Div("Preconfigured DAQ Files", className="field-label"),
-                        dcc.Dropdown(
-                            id="daq_cfg_files",
-                            options=[{"label": str(i[1]), "value": i[0]} for i in preconfigs],
-                            clearable=False,
-                            value=preconfigs[0][0],
-                            placeholder="Select Configuration File",
-                            persistence=True,
-                            className="field-body-wide",
-                        ),
-                    ],
-                    className="field",
-                ),
-                html.Div(
-                    [
-                        html.Div(
-                            "Active Configuration: " + webInterface_inst.active_daq_ini_cfg,
-                            id="active_daq_ini_cfg",
-                            className="field-label",
-                        ),
-                    ],
-                    className="field",
-                ),
-                html.Div(
-                    [
-                        html.Div(
-                            webInterface_inst.daq_cfg_ini_error,
-                            id="daq_ini_check",
-                            className="field-label",
-                            style={"color": "#e74c3c"},
-                        ),
-                    ],
-                    className="field",
-                ),
-                html.Div(
-                    [
-                        html.Div(
-                            "Basic Custom DAQ Configuration",
-                            id="label_en_basic_daq_cfg",
-                            className="field-label",
-                        )
-                    ]
-                ),
-                html.Div(
-                    [
-                        html.Div(
-                            "Data Block Length [ms]:",
-                            id="label_daq_config_data_block_len",
-                            className="field-label",
-                        ),
-                        dcc.Input(
-                            id="cfg_data_block_len",
-                            value=cfg_data_block_len,
-                            type="number",
-                            debounce=True,
-                            className="field-body-textbox",
-                        ),
-                    ],
-                    className="field",
-                ),
-                html.Div(
-                    [
-                        html.Div(
-                            "Recalibration Interval [mins]:",
-                            id="label_recal_interval",
-                            className="field-label",
-                        ),
-                        dcc.Input(
-                            id="cfg_recal_interval",
-                            value=cfg_recal_interval,
-                            type="number",
-                            debounce=True,
-                            className="field-body-textbox",
-                        ),
-                    ],
-                    className="field",
-                ),
-                html.Div(
-                    [
-                        html.Div(
-                            "Advanced Custom DAQ Configuration",
-                            id="label_en_advanced_daq_cfg",
-                            className="field-label",
-                        ),
-                        dcc.Checklist(
-                            options=option,
-                            id="en_advanced_daq_cfg",
-                            className="field-body",
-                            value=en_advanced_daq_cfg,
-                        ),
-                    ],
-                    className="field",
-                ),
-                # --> Optional DAQ Subsystem reconfiguration fields <--
-                # daq_subsystem_reconfiguration_options = [ \
-                html.Div(
-                    [
-                        html.H2("DAQ Subsystem Reconfiguration", id="init_title_reconfig"),
-                        html.H3("HW", id="cfg_group_hw"),
-                        html.Div(
-                            [
-                                html.Div("# RX Channels:", className="field-label"),
-                                dcc.Input(
-                                    id="cfg_rx_channels",
-                                    value=daq_cfg_dict["num_ch"],
-                                    type="number",
-                                    debounce=True,
-                                    className="field-body-textbox",
-                                ),
-                            ],
-                            className="field",
-                        ),
-                        html.Div(
-                            [
-                                html.Div("Bias Tee Control:", className="field-label"),
-                                dcc.Input(
-                                    id="cfg_en_bias_tee",
-                                    value=daq_cfg_dict["en_bias_tee"],
-                                    type="text",
-                                    debounce=True,
-                                    className="field-body-textbox",
-                                ),
-                            ],
-                            className="field",
-                        ),
-                        html.H3("DAQ", id="cfg_group_daq"),
-                        html.Div(
-                            [
-                                html.Div(
-                                    "DAQ Buffer Size:",
-                                    className="field-label",
-                                    id="label_daq_buffer_size",
-                                ),
-                                dcc.Dropdown(
-                                    id="cfg_daq_buffer_size",
-                                    options=[{"label": i, "value": i} for i in valid_daq_buffer_sizes],
-                                    value=daq_cfg_dict["daq_buffer_size"],
-                                    style={"display": "inline-block"},
-                                    className="field-body",
-                                ),
-                            ],
-                            className="field",
-                        ),
-                        html.Div(
-                            [
-                                html.Div(
-                                    "Sample Rate [MHz]:",
-                                    className="field-label",
-                                    id="label_sample_rate",
-                                ),
-                                dcc.Dropdown(
-                                    id="cfg_sample_rate",
-                                    options=[{"label": i, "value": i} for i in valid_sample_rates],
-                                    value=daq_cfg_dict["sample_rate"] / 10**6,
-                                    style={"display": "inline-block"},
-                                    className="field-body",
-                                ),
-                            ],
-                            className="field",
-                        ),
-                        html.Div(
-                            [
-                                html.Div(
-                                    "Enable Noise Source Control:",
-                                    className="field-label",
-                                    id="label_en_noise_source_ctr",
-                                ),
-                                dcc.Checklist(
-                                    options=option,
-                                    id="en_noise_source_ctr",
-                                    className="field-body",
-                                    value=en_noise_src_values,
-                                ),
-                            ],
-                            className="field",
-                        ),
-                        html.H3("Pre Processing"),
-                        html.Div(
-                            [
-                                html.Div(
-                                    "CPI Size [sample]:",
-                                    className="field-label",
-                                    id="label_cpi_size",
-                                ),
-                                dcc.Input(
-                                    id="cfg_cpi_size",
-                                    value=daq_cfg_dict["cpi_size"],
-                                    type="number",
-                                    debounce=True,
-                                    className="field-body-textbox",
-                                ),
-                            ],
-                            className="field",
-                        ),
-                        html.Div(
-                            [
-                                html.Div(
-                                    "Decimation Ratio:",
-                                    className="field-label",
-                                    id="label_decimation_ratio",
-                                ),
-                                dcc.Input(
-                                    id="cfg_decimation_ratio",
-                                    value=daq_cfg_dict["decimation_ratio"],
-                                    type="number",
-                                    debounce=True,
-                                    className="field-body-textbox",
-                                ),
-                            ],
-                            className="field",
-                        ),
-                        html.Div(
-                            [
-                                html.Div(
-                                    "FIR Relative Bandwidth:",
-                                    className="field-label",
-                                    id="label_fir_relative_bw",
-                                ),
-                                dcc.Input(
-                                    id="cfg_fir_bw",
-                                    value=daq_cfg_dict["fir_relative_bandwidth"],
-                                    type="number",
-                                    debounce=True,
-                                    className="field-body-textbox",
-                                ),
-                            ],
-                            className="field",
-                        ),
-                        html.Div(
-                            [
-                                html.Div(
-                                    "FIR Tap Size:",
-                                    className="field-label",
-                                    id="label_fir_tap_size",
-                                ),
-                                dcc.Input(
-                                    id="cfg_fir_tap_size",
-                                    value=daq_cfg_dict["fir_tap_size"],
-                                    type="number",
-                                    debounce=True,
-                                    className="field-body-textbox",
-                                ),
-                            ],
-                            className="field",
-                        ),
-                        html.Div(
-                            [
-                                html.Div(
-                                    "FIR Window:",
-                                    className="field-label",
-                                    id="label_fir_window",
-                                ),
-                                dcc.Dropdown(
-                                    id="cfg_fir_window",
-                                    options=[{"label": i, "value": i} for i in valid_fir_windows],
-                                    value=daq_cfg_dict["fir_window"],
-                                    style={"display": "inline-block"},
-                                    className="field-body",
-                                ),
-                            ],
-                            className="field",
-                        ),
-                        html.Div(
-                            [
-                                html.Div(
-                                    "Enable Filter Reset:",
-                                    className="field-label",
-                                    id="label_en_filter_reset",
-                                ),
-                                dcc.Checklist(
-                                    options=option,
-                                    id="en_filter_reset",
-                                    className="field-body",
-                                    value=en_filter_rst_values,
-                                ),
-                            ],
-                            className="field",
-                        ),
-                        html.H3("Calibration"),
-                        html.Div(
-                            [
-                                html.Div(
-                                    "Correlation Size [sample]:",
-                                    className="field-label",
-                                    id="label_correlation_size",
-                                ),
-                                dcc.Input(
-                                    id="cfg_corr_size",
-                                    value=daq_cfg_dict["corr_size"],
-                                    type="number",
-                                    debounce=True,
-                                    className="field-body-textbox",
-                                ),
-                            ],
-                            className="field",
-                        ),
-                        html.Div(
-                            [
-                                html.Div(
-                                    "Standard Channel Index:",
-                                    className="field-label",
-                                    id="label_std_ch_index",
-                                ),
-                                dcc.Input(
-                                    id="cfg_std_ch_ind",
-                                    value=daq_cfg_dict["std_ch_ind"],
-                                    type="number",
-                                    debounce=True,
-                                    className="field-body-textbox",
-                                ),
-                            ],
-                            className="field",
-                        ),
-                        html.Div(
-                            [
-                                html.Div(
-                                    "Enable IQ Calibration:",
-                                    className="field-label",
-                                    id="label_en_iq_calibration",
-                                ),
-                                dcc.Checklist(
-                                    options=option,
-                                    id="en_iq_cal",
-                                    className="field-body",
-                                    value=en_iq_cal_values,
-                                ),
-                            ],
-                            className="field",
-                        ),
-                        html.Div(
-                            [
-                                html.Div(
-                                    "Gain Lock Interval [frame]:",
-                                    className="field-label",
-                                    id="label_gain_lock_interval",
-                                ),
-                                dcc.Input(
-                                    id="cfg_gain_lock",
-                                    value=daq_cfg_dict["gain_lock_interval"],
-                                    type="number",
-                                    debounce=True,
-                                    className="field-body-textbox",
-                                ),
-                            ],
-                            className="field",
-                        ),
-                        html.Div(
-                            [
-                                html.Div(
-                                    "Require Track Lock Intervention (For Kerberos):",
-                                    className="field-label",
-                                    id="label_require_track_lock",
-                                ),
-                                dcc.Checklist(
-                                    options=option,
-                                    id="en_req_track_lock_intervention",
-                                    className="field-body",
-                                    value=en_req_track_lock_values,
-                                ),
-                            ],
-                            className="field",
-                        ),
-                        html.Div(
-                            [
-                                html.Div(
-                                    "Calibration Track Mode:",
-                                    className="field-label",
-                                    id="label_calibration_track_mode",
-                                ),
-                                dcc.Dropdown(
-                                    id="cfg_cal_track_mode",
-                                    options=[{"label": i[0], "value": i[1]} for i in calibration_tack_modes],
-                                    value=daq_cfg_dict["cal_track_mode"],
-                                    style={"display": "inline-block"},
-                                    className="field-body",
-                                ),
-                            ],
-                            className="field",
-                        ),
-                        html.Div(
-                            [
-                                html.Div(
-                                    "Amplitude Calibration Mode :",
-                                    className="field-label",
-                                    id="label_amplitude_calibration_mode",
-                                ),
-                                dcc.Dropdown(
-                                    id="cfg_amplitude_cal_mode",
-                                    options=[
-                                        {"label": "default", "value": "default"},
-                                        {"label": "disabled", "value": "disabled"},
-                                        {
-                                            "label": "channel_power",
-                                            "value": "channel_power",
-                                        },
-                                    ],
-                                    value=daq_cfg_dict["amplitude_cal_mode"],
-                                    style={"display": "inline-block"},
-                                    className="field-body",
-                                ),
-                            ],
-                            className="field",
-                        ),
-                        html.Div(
-                            [
-                                html.Div(
-                                    "Calibration Frame Interval:",
-                                    className="field-label",
-                                    id="label_calibration_frame_interval",
-                                ),
-                                dcc.Input(
-                                    id="cfg_cal_frame_interval",
-                                    value=daq_cfg_dict["cal_frame_interval"],
-                                    type="number",
-                                    debounce=True,
-                                    className="field-body-textbox",
-                                ),
-                            ],
-                            className="field",
-                        ),
-                        html.Div(
-                            [
-                                html.Div(
-                                    "Calibration Frame Burst Size:",
-                                    className="field-label",
-                                    id="label_calibration_frame_burst_size",
-                                ),
-                                dcc.Input(
-                                    id="cfg_cal_frame_burst_size",
-                                    value=daq_cfg_dict["cal_frame_burst_size"],
-                                    type="number",
-                                    debounce=True,
-                                    className="field-body-textbox",
-                                ),
-                            ],
-                            className="field",
-                        ),
-                        html.Div(
-                            [
-                                html.Div(
-                                    "Amplitude Tolerance [dB]:",
-                                    className="field-label",
-                                    id="label_amplitude_tolerance",
-                                ),
-                                dcc.Input(
-                                    id="cfg_amplitude_tolerance",
-                                    value=daq_cfg_dict["amplitude_tolerance"],
-                                    type="number",
-                                    debounce=True,
-                                    className="field-body-textbox",
-                                ),
-                            ],
-                            className="field",
-                        ),
-                        html.Div(
-                            [
-                                html.Div(
-                                    "Phase Tolerance [deg]:",
-                                    className="field-label",
-                                    id="label_phase_tolerance",
-                                ),
-                                dcc.Input(
-                                    id="cfg_phase_tolerance",
-                                    value=daq_cfg_dict["phase_tolerance"],
-                                    type="number",
-                                    debounce=True,
-                                    className="field-body-textbox",
-                                ),
-                            ],
-                            className="field",
-                        ),
-                        html.Div(
-                            [
-                                html.Div(
-                                    "Maximum Sync Fails:",
-                                    className="field-label",
-                                    id="label_max_sync_fails",
-                                ),
-                                dcc.Input(
-                                    id="cfg_max_sync_fails",
-                                    value=daq_cfg_dict["maximum_sync_fails"],
-                                    type="number",
-                                    debounce=True,
-                                    className="field-body-textbox",
-                                ),
-                            ],
-                            className="field",
-                        ),
-                        html.Div(
-                            [
-                                html.Div(
-                                    "IQ Adjustment Source :",
-                                    className="field-label",
-                                    id="label_iq_adjust_source",
-                                ),
-                                dcc.Dropdown(
-                                    id="cfg_iq_adjust_source",
-                                    options=[
-                                        {"label": "touchstone", "value": "touchstone"},
-                                        {
-                                            "label": "explicit-time-delay",
-                                            "value": "explicit-time-delay",
-                                        },
-                                    ],
-                                    value=daq_cfg_dict["iq_adjust_source"],
-                                    style={"display": "inline-block"},
-                                    className="field-body",
-                                ),
-                            ],
-                            className="field",
-                        ),
-                        html.Div(
-                            [
-                                html.Div(
-                                    "IQ Adjust Amplitude :",
-                                    className="field-label",
-                                    id="label_iq_adjust_amplitude",
-                                ),
-                                dcc.Input(
-                                    id="cfg_iq_adjust_amplitude",
-                                    value=daq_cfg_dict["iq_adjust_amplitude"],
-                                    type="text",
-                                    debounce=True,
-                                    className="field-body-textbox",
-                                ),
-                            ],
-                            className="field",
-                        ),
-                        html.Div(
-                            [
-                                html.Div(
-                                    "IQ Adjust Time Delay (ns) :",
-                                    className="field-label",
-                                    id="label_iq_adjust_time_delay_ns",
-                                ),
-                                dcc.Input(
-                                    id="cfg_iq_adjust_time_delay_ns",
-                                    value=daq_cfg_dict["iq_adjust_time_delay_ns"],
-                                    type="text",
-                                    debounce=True,
-                                    className="field-body-textbox",
-                                ),
-                            ],
-                            className="field",
-                        ),
-                    ],
-                    style={"width": "100%"},
-                    id="adv-cfg-container",
-                ),
-                # Reconfigure Button
-                html.Div(
-                    [
-                        html.Button(
-                            "Reconfigure & Restart DAQ chain",
-                            id="btn_reconfig_daq_chain",
-                            className="btn",
-                        ),
-                    ],
-                    className="field",
-                ),
-            ],
-            id="basic-cfg-container",
-        ),
-    ]
-
-    daq_config_card = html.Div(daq_config_card_list, className="card")
-    # -----------------------------
-    #       DAQ Status Card
-    # -----------------------------
-    daq_status_card = html.Div(
-        [
-            html.H2("DAQ Subsystem Status", id="init_title_s"),
-            html.Div(
-                [
-                    html.Div(
-                        "Update Rate:",
-                        id="label_daq_update_rate",
-                        className="field-label",
-                    ),
-                    html.Div("- ms", id="body_daq_update_rate", className="field-body"),
-                ],
-                className="field",
-            ),
-            html.Div(
-                [
-                    html.Div("Latency:", id="label_daq_dsp_latency", className="field-label"),
-                    html.Div("- ms", id="body_daq_dsp_latency", className="field-body"),
-                ],
-                className="field",
-            ),
-            html.Div(
-                [
-                    html.Div(
-                        "Frame Index:",
-                        id="label_daq_frame_index",
-                        className="field-label",
-                    ),
-                    html.Div("-", id="body_daq_frame_index", className="field-body"),
-                ],
-                className="field",
-            ),
-            html.Div(
-                [
-                    html.Div(
-                        "Frame Type:",
-                        id="label_daq_frame_type",
-                        className="field-label",
-                    ),
-                    html.Div("-", id="body_daq_frame_type", className="field-body"),
-                ],
-                className="field",
-            ),
-            html.Div(
-                [
-                    html.Div(
-                        "Frame Sync:",
-                        id="label_daq_frame_sync",
-                        className="field-label",
-                    ),
-                    html.Div(
-                        "LOSS",
-                        id="body_daq_frame_sync",
-                        className="field-body",
-                        style={"color": "#e74c3c"},
-                    ),
-                ],
-                className="field",
-            ),
-            html.Div(
-                [
-                    html.Div(
-                        "Power Level:",
-                        id="label_daq_power_level",
-                        className="field-label",
-                    ),
-                    html.Div("-", id="body_daq_power_level", className="field-body"),
-                ],
-                className="field",
-            ),
-            html.Div(
-                [
-                    html.Div(
-                        "Connection Status:",
-                        id="label_daq_conn_status",
-                        className="field-label",
-                    ),
-                    html.Div(
-                        "Disconnected",
-                        id="body_daq_conn_status",
-                        className="field-body",
-                        style={"color": "#e74c3c"},
-                    ),
-                ],
-                className="field",
-            ),
-            html.Div(
-                [
-                    html.Div(
-                        "Sample Delay Sync:",
-                        id="label_daq_delay_sync",
-                        className="field-label",
-                    ),
-                    html.Div(
-                        "LOSS",
-                        id="body_daq_delay_sync",
-                        className="field-body",
-                        style={"color": "#e74c3c"},
-                    ),
-                ],
-                className="field",
-            ),
-            html.Div(
-                [
-                    html.Div("IQ Sync:", id="label_daq_iq_sync", className="field-label"),
-                    html.Div(
-                        "LOSS",
-                        id="body_daq_iq_sync",
-                        className="field-body",
-                        style={"color": "#e74c3c"},
-                    ),
-                ],
-                className="field",
-            ),
-            html.Div(
-                [
-                    html.Div(
-                        "Noise Source State:",
-                        id="label_daq_noise_source",
-                        className="field-label",
-                    ),
-                    html.Div(
-                        "Disabled",
-                        id="body_daq_noise_source",
-                        className="field-body",
-                        style={"color": "#7ccc63"},
-                    ),
-                ],
-                className="field",
-            ),
-            html.Div(
-                [
-                    html.Div(
-                        "Center Frequecy [MHz]:",
-                        id="label_daq_rf_center_freq",
-                        className="field-label",
-                    ),
-                    html.Div("- MHz", id="body_daq_rf_center_freq", className="field-body"),
-                ],
-                className="field",
-            ),
-            html.Div(
-                [
-                    html.Div(
-                        "Sampling Frequency [MHz]:",
-                        id="label_daq_sampling_freq",
-                        className="field-label",
-                    ),
-                    html.Div("- MHz", id="body_daq_sampling_freq", className="field-body"),
-                ],
-                className="field",
-            ),
-            html.Div(
-                [
-                    html.Div(
-                        "DSP Decimated BW [MHz]:",
-                        id="label_dsp_decimated_bw",
-                        className="field-label",
-                    ),
-                    html.Div("- MHz", id="body_dsp_decimated_bw", className="field-body"),
-                ],
-                className="field",
-            ),
-            html.Div(
-                [
-                    html.Div(
-                        "VFO Range [MHz]:",
-                        id="label_vfo_range",
-                        className="field-label",
-                    ),
-                    html.Div("- MHz", id="body_vfo_range", className="field-body"),
-                ],
-                className="field",
-            ),
-            html.Div(
-                [
-                    html.Div(
-                        "Data Block Length [ms]:",
-                        id="label_daq_cpi",
-                        className="field-label",
-                    ),
-                    html.Div("- ms", id="body_daq_cpi", className="field-body"),
-                ],
-                className="field",
-            ),
-            html.Div(
-                [
-                    html.Div(
-                        "RF Gains [dB]:",
-                        id="label_daq_if_gain",
-                        className="field-label",
-                    ),
-                    html.Div("[,] dB", id="body_daq_if_gain", className="field-body"),
-                ],
-                className="field",
-            ),
-            html.Div(
-                [
-                    html.Div("VFO-0 Power [dB]:", id="label_max_amp", className="field-label"),
-                    html.Div("-", id="body_max_amp", className="field-body"),
-                ],
-                className="field",
-            ),
-        ],
-        className="card",
-    )
-
-    # -----------------------------
-    #    DSP Confugartion Card
-    # -----------------------------
-
-    dsp_config_card = html.Div(
-        [
-            html.H2("DoA Configuration", id="init_title_d"),
-            html.Div(
-                [
-                    html.Span(
-                        "Array Configuration: ",
-                        id="label_ant_arrangement",
-                        className="field-label",
-                    ),
-                    dcc.RadioItems(
-                        options=[
-                            {"label": "ULA", "value": "ULA"},
-                            {"label": "UCA", "value": "UCA"},
-                            {"label": "Custom", "value": "Custom"},
-                        ],
-                        value=webInterface_inst.module_signal_processor.DOA_ant_alignment,
-                        className="field-body",
-                        labelStyle={
-                            "display": "inline-block",
-                            "vertical-align": "middle",
-                        },
-                        id="radio_ant_arrangement",
-                    ),
-                ],
-                className="field",
-            ),
-            html.Div(
-                [
-                    html.Div("Custom X [m]:", className="field-label"),
-                    dcc.Input(
-                        id="custom_array_x_meters",
-                        value=",".join(["%.2f" % num for num in webInterface_inst.custom_array_x_meters]),
-                        type="text",
-                        debounce=True,
-                        className="field-body-textbox",
-                    ),
-                ],
-                id="customx",
-                className="field",
-            ),
-            html.Div(
-                [
-                    html.Div("Custom Y [m]:", className="field-label"),
-                    dcc.Input(
-                        id="custom_array_y_meters",
-                        value=",".join(["%.2f" % num for num in webInterface_inst.custom_array_y_meters]),
-                        type="text",
-                        debounce=True,
-                        className="field-body-textbox",
-                    ),
-                ],
-                id="customy",
-                className="field",
-            ),
-            html.Div(
-                [
-                    html.Div(
-                        [
-                            html.Div(
-                                "[meter]:",
-                                id="label_ant_spacing_meter",
-                                className="field-label",
-                            ),
-                            dcc.Input(
-                                id="ant_spacing_meter",
-                                value=ant_spacing_meter,
-                                type="number",
-                                debounce=True,
-                                className="field-body-textbox",
-                            ),
-                        ]
-                    ),
-                    html.Div(
-                        [
-                            html.Div(
-                                "Wavelength Multiplier:",
-                                id="label_ant_spacing_wavelength",
-                                className="field-label",
-                            ),
-                            html.Div(
-                                "1",
-                                id="body_ant_spacing_wavelength",
-                                className="field-body",
-                            ),
-                        ],
-                        className="field",
-                    ),
-                ],
-                id="antspacing",
-                className="field",
-            ),
-            html.Div(
-                [
-                    html.Div(
-                        "",
-                        id="ambiguity_warning",
-                        className="field",
-                        style={"color": "#f39c12"},
-                    )
-                ]
-            ),
-            # --> DoA estimation configuration checkboxes <--
-            # Note: Individual checkboxes are created due to layout considerations, correct if extist a better solution
-            html.Div(
-                [
-                    html.Div(
-                        "Enable DoA Estimation:",
-                        id="label_en_doa",
-                        className="field-label",
-                    ),
-                    dcc.Checklist(
-                        options=option,
-                        id="en_doa_check",
-                        className="field-body",
-                        value=en_doa_values,
-                    ),
-                ],
-                className="field",
-            ),
-            html.Div(
-                [
-                    html.Div("DoA Algorithm:", id="label_doa_method", className="field-label"),
-                    dcc.Dropdown(
-                        id="doa_method",
-                        options=[
-                            {"label": "Bartlett", "value": "Bartlett"},
-                            {"label": "Capon", "value": "Capon"},
-                            {"label": "MEM", "value": "MEM"},
-                            {"label": "TNA", "value": "TNA"},
-                            {"label": "MUSIC", "value": "MUSIC"},
-                        ],
-                        value=webInterface_inst.module_signal_processor.DOA_algorithm,
-                        style={"display": "inline-block"},
-                        className="field-body",
-                    ),
-                ],
-                className="field",
-            ),
-            html.Div(
-                [
-                    html.Div(
-                        "Decorrelation:",
-                        id="label_decorrelation",
-                        className="field-label",
-                    ),
-                    dcc.Dropdown(
-                        id="doa_decorrelation_method",
-                        options=DECORRELATION_OPTIONS,
-                        value=webInterface_inst.module_signal_processor.DOA_decorrelation_method,
-                        style={"display": "inline-block"},
-                        className="field-body",
-                    ),
-                ],
-                className="field",
-            ),
-            html.Div(
-                [
-                    html.Div(
-                        "",
-                        id="uca_decorrelation_warning",
-                        className="field",
-                        style={"color": "#f39c12"},
-                    )
-                ]
-            ),
-            html.Div(
-                [
-                    html.Div(
-                        "ULA Output Direction:",
-                        id="label_ula_direction",
-                        className="field-label",
-                    ),
-                    dcc.Dropdown(
-                        id="ula_direction",
-                        options=[
-                            {"label": "Both", "value": "Both"},
-                            {"label": "Forward", "value": "Forward"},
-                            {"label": "Backward", "value": "Backward"},
-                        ],
-                        value=webInterface_inst.module_signal_processor.ula_direction,
-                        style={"display": "inline-block"},
-                        className="field-body",
-                    ),
-                ],
-                className="field",
-            ),
-            html.Div(
-                [
-                    html.Div(
-                        "Array Offset:",
-                        id="label_array_offset",
-                        className="field-label",
-                    ),
-                    dcc.Input(
-                        id="array_offset",
-                        value=webInterface_inst.module_signal_processor.array_offset,  # webInterface_inst.module_signal_processor.station_id,
-                        type="number",
-                        className="field-body-textbox",
-                        debounce=True,
-                    ),
-                ],
-                className="field",
-            ),
-            html.Div(
-                [
-                    html.Div(
-                        "Expected number of RF sources:",
-                        id="label_expected_num_of_sources",
-                        className="field-label",
-                    ),
-                    dcc.Dropdown(
-                        id="expected_num_of_sources",
-                        options=[
-                            {"label": "1", "value": 1},
-                            {"label": "2", "value": 2},
-                            {"label": "3", "value": 3},
-                            {"label": "4", "value": 4},
-                        ],
-                        value=webInterface_inst.module_signal_processor.DOA_expected_num_of_sources,
-                        style={"display": "inline-block"},
-                        className="field-body",
-                    ),
-                ],
-                className="field",
-            ),
-        ],
-        className="card",
-    )
-
-    # -----------------------------
-    #    Display Options Card
-    # -----------------------------
-    display_options_card = html.Div(
-        [
-            html.H2("Display Options", id="init_title_disp"),
-            html.Div(
-                [
-                    html.Div(
-                        "DoA Graph Type:",
-                        id="label_doa_graph_type",
-                        className="field-label",
-                    ),
-                    dcc.Dropdown(
-                        id="doa_fig_type",
-                        options=[
-                            {"label": "Linear", "value": "Linear"},
-                            {"label": "Polar", "value": "Polar"},
-                            {"label": "Compass", "value": "Compass"},
-                        ],
-                        value=webInterface_inst._doa_fig_type,
-                        style={"display": "inline-block"},
-                        className="field-body",
-                    ),
-                ],
-                className="field",
-            ),
-            html.Div(
-                [
-                    html.Div("Compass Offset [deg]:", className="field-label"),
-                    dcc.Input(
-                        id="compass_offset",
-                        value=webInterface_inst.compass_offset,
-                        type="number",
-                        debounce=True,
-                        className="field-body-textbox",
-                    ),
-                ],
-                className="field",
-            ),
-            html.Div(
-                [
-                    html.Div(
-                        "Spectrum Peak Hold:",
-                        id="label_peak_hold",
-                        className="field-label",
-                    ),
-                    dcc.Checklist(
-                        options=option,
-                        id="en_peak_hold",
-                        className="field-body",
-                        value=en_peak_hold,
-                    ),
-                ],
-                className="field",
-            ),
-        ],
-        className="card",
-    )
-
-    # --------------------------------
-    # Misc station config parameters
-    # --------------------------------
-    station_config_card = html.Div(
-        [
-            html.H2("Station Information", id="station_conf_title"),
-            html.Div(
-                [
-                    html.Div("Station ID:", id="station_id_label", className="field-label"),
-                    dcc.Input(
-                        id="station_id_input",
-                        value=webInterface_inst.module_signal_processor.station_id,
-                        pattern=r"[A-Za-z0-9\-]*",
-                        type="text",
-                        className="field-body-textbox",
-                        debounce=True,
-                    ),
-                ],
-                className="field",
-            ),
-            html.Div(
-                [
-                    html.Div(
-                        "DOA Data Format:",
-                        id="doa_format_label",
-                        className="field-label",
-                    ),
-                    dcc.Dropdown(
-                        id="doa_format_type",
-                        options=[
-                            {"label": "Kraken App", "value": "Kraken App"},
-                            {"label": "Kraken Pro Local", "value": "Kraken Pro Local"},
-                            {
-                                "label": "Kraken Pro Remote",
-                                "value": "Kraken Pro Remote",
-                            },
-                            {"label": "Kerberos App", "value": "Kerberos App"},
-                            {"label": "DF Aggregator", "value": "DF Aggregator"},
-                            {"label": "RDF Mapper", "value": "RDF Mapper"},
-                            {"label": "Full POST", "value": "Full POST"},
-                        ],
-                        value=webInterface_inst.module_signal_processor.DOA_data_format,
-                        style={"display": "inline-block"},
-                        className="field-body",
-                    ),
-                ],
-                className="field",
-            ),
-            html.Div(
-                [
-                    html.Div("RDF Mapper / Generic Server URL:", className="field-label"),
-                    dcc.Input(
-                        id="rdf_mapper_server_address",
-                        value=webInterface_inst.module_signal_processor.RDF_mapper_server,
-                        type="text",
-                        className="field-body-textbox",
-                        debounce=True,
-                    ),
-                ],
-                id="rdf_mapper_server_address_field",
-                className="field",
-            ),
-            html.Div(
-                [
-                    html.Div("Kraken Pro Key:", className="field-label"),
-                    dcc.Input(
-                        id="krakenpro_key",
-                        value=webInterface_inst.module_signal_processor.krakenpro_key,
-                        type="text",
-                        className="field-body-textbox",
-                        debounce=True,
-                    ),
-                ],
-                id="krakenpro_field",
-                className="field",
-            ),
-            html.Div(
-                [
-                    html.Div(
-                        "Location Source:",
-                        id="location_src_label",
-                        className="field-label",
-                    ),
-                    dcc.Dropdown(
-                        id="loc_src_dropdown",
-                        options=[
-                            {"label": "None", "value": "None"},
-                            {"label": "Static", "value": "Static"},
-                            {
-                                "label": "GPS",
-                                "value": "gpsd",
-                                "disabled": not webInterface_inst.module_signal_processor.hasgps,
-                            },
-                        ],
-                        value=webInterface_inst.location_source,
-                        style={"display": "inline-block"},
-                        className="field-body",
-                    ),
-                ],
-                className="field",
-            ),
-            html.Div(
-                [
-                    html.Div(
-                        "Fixed Heading",
-                        id="fixed_heading_label",
-                        className="field-label",
-                    ),
-                    dcc.Checklist(
-                        options=option,
-                        id="fixed_heading_check",
-                        className="field-body",
-                        value=en_fixed_heading,
-                    ),
-                    # html.Div("Fixed Heading:", className="field-label"),
-                    # daq.BooleanSwitch(id="fixed_heading_check",
-                    #                   on=webInterface_inst.module_signal_processor.fixed_heading,
-                    #                   label="Use Fixed Heading",
-                    #                   labelPosition="right"),
-                ],
-                className="field",
-                id="fixed_heading_div",
-            ),
-            html.Div(
-                [
-                    html.Div(
-                        [
-                            html.Div("Latitude:", className="field-label"),
-                            dcc.Input(
-                                id="latitude_input",
-                                value=webInterface_inst.module_signal_processor.latitude,
-                                type="number",
-                                className="field-body-textbox",
-                                debounce=True,
-                            ),
-                        ],
-                        id="latitude_field",
-                        className="field",
-                    ),
-                    html.Div(
-                        [
-                            html.Div("Longitude:", className="field-label"),
-                            dcc.Input(
-                                id="longitude_input",
-                                value=webInterface_inst.module_signal_processor.longitude,
-                                type="number",
-                                className="field-body-textbox",
-                                debounce=True,
-                            ),
-                        ],
-                        id="logitude_field",
-                        className="field",
-                    ),
-                ],
-                id="location_fields",
-            ),
-            html.Div(
-                [
-                    html.Div("Heading:", className="field-label"),
-                    dcc.Input(
-                        id="heading_input",
-                        value=webInterface_inst.module_signal_processor.heading,
-                        type="number",
-                        className="field-body-textbox",
-                        debounce=True,
-                    ),
-                ],
-                id="heading_field",
-                className="field",
-            ),
-            html.Div(
-                [
-                    html.Div(
-                        [
-                            html.Div("GPS:", className="field-label"),
-                            html.Div("-", id="gps_status", className="field-body"),
-                        ],
-                        id="gps_status_field",
-                        className="field",
-                    ),
-                    html.Div(
-                        [
-                            html.Div(
-                                "Latitude:",
-                                id="label_gps_latitude",
-                                className="field-label",
-                            ),
-                            html.Div("-", id="body_gps_latitude", className="field-body"),
-                        ],
-                        className="field",
-                    ),
-                    html.Div(
-                        [
-                            html.Div(
-                                "Longitude:",
-                                id="label_gps_longitude",
-                                className="field-label",
-                            ),
-                            html.Div("-", id="body_gps_longitude", className="field-body"),
-                        ],
-                        className="field",
-                    ),
-                    html.Div(
-                        [
-                            html.Div(
-                                "Heading:",
-                                id="label_gps_heading",
-                                className="field-label",
-                            ),
-                            html.Div("-", id="body_gps_heading", className="field-body"),
-                        ],
-                        className="field",
-                    ),
-                ],
-                id="gps_status_info",
-            ),
-        ],
-        className="card",
-    )
-
-    recording_config_card = html.Div(
-        [
-            html.H2("Local Data Recording", id="data_recording_title"),
-            html.Div(
-                [
-                    html.Div("Filename:", id="filename_label", className="field-label"),
-                    dcc.Input(
-                        id="filename_input",
-                        value=webInterface_inst.module_signal_processor.data_recording_file_name,  # webInterface_inst.module_signal_processor.station_id,
-                        type="text",
-                        className="field-body-textbox",
-                        debounce=True,
-                    ),
-                ],
-                className="field",
-            ),
-            html.Div(
-                [
-                    html.Div("Data Format:", id="data_format_label", className="field-label"),
-                    dcc.Dropdown(
-                        id="data_format_type",
-                        options=[
-                            {"label": "Kraken App", "value": "Kraken App"},
-                        ],
-                        value="Kraken App",  # webInterface_inst.module_signal_processor.DOA_data_format,
-                        style={"display": "inline-block"},
-                        className="field-body",
-                    ),
-                ],
-                className="field",
-            ),
-            html.Div(
-                [
-                    html.Div(
-                        "Write Interval (s):",
-                        id="write_interval_label",
-                        className="field-label",
-                    ),
-                    dcc.Input(
-                        id="write_interval_input",
-                        value=webInterface_inst.module_signal_processor.write_interval,  # webInterface_inst.module_signal_processor.station_id,
-                        type="text",
-                        className="field-body-textbox",
-                        debounce=True,
-                    ),
-                ],
-                className="field",
-            ),
-            html.Div(
-                [
-                    html.Div(
-                        "Enable Local Data Recording:",
-                        id="label_en_data_record",
-                        className="field-label",
-                    ),
-                    dcc.Checklist(
-                        options=option,
-                        id="en_data_record",
-                        className="field-body",
-                        value=en_data_record,
-                    ),
-                ],
-                className="field",
-            ),
-            html.Div(
-                [
-                    html.Div("File Size (MB):", id="label_file_size", className="field-label"),
-                    html.Div("- MB", id="body_file_size", className="field-body"),
-                ],
-                className="field",
-            ),
-            html.Div(
-                [
-                    html.Button("Download File", id="btn_download_file", className="btn"),
-                    dcc.Download(id="download_recorded_file"),
-                ],
-                className="field",
-            ),
-        ],
-        className="card",
-    )
-
-    # -----------------------------
-    #  VFO Configuration Card
-    # -----------------------------
-    vfo_config_card = html.Div(
-        [
-            html.H2("VFO Configuration", id="init_title_sq"),
-            html.Div(
-                [
-                    html.Div(
-                        "Spectrum Calculation:",
-                        id="label_spectrum_calculation",
-                        className="field-label",
-                    ),
-                    dcc.Dropdown(
-                        id="spectrum_fig_type",
-                        options=[
-                            {"label": "Single Ch", "value": "Single"},
-                            {"label": "All Ch (TEST ONLY)", "value": "All"},
-                        ],
-                        value=webInterface_inst.module_signal_processor.spectrum_fig_type,
-                        style={"display": "inline-block"},
-                        className="field-body",
-                    ),
-                ],
-                className="field",
-            ),
-            html.Div(
-                [
-                    html.Div("VFO Mode:", id="label_vfo_mode", className="field-label"),
-                    dcc.Dropdown(
-                        id="vfo_mode",
-                        options=[
-                            {"label": "Standard", "value": "Standard"},
-                            {"label": "VFO-0 Auto Max", "value": "Auto"},
-                        ],
-                        value=webInterface_inst.module_signal_processor.vfo_mode,
-                        style={"display": "inline-block"},
-                        className="field-body",
-                    ),
-                ],
-                className="field",
-            ),
-            html.Div(
-                [
-                    html.Div("Active VFOs:", id="label_active_vfos", className="field-label"),
-                    dcc.Dropdown(
-                        id="active_vfos",
-                        options=[
-                            {"label": "1", "value": 1},
-                            {"label": "2", "value": 2},
-                            {"label": "3", "value": 3},
-                            {"label": "4", "value": 4},
-                            {"label": "5", "value": 5},
-                            {"label": "6", "value": 6},
-                            {"label": "7", "value": 7},
-                            {"label": "8", "value": 8},
-                            {"label": "9", "value": 9},
-                            {"label": "10", "value": 10},
-                            {"label": "11", "value": 11},
-                            {"label": "12", "value": 12},
-                            {"label": "13", "value": 13},
-                            {"label": "14", "value": 14},
-                            {"label": "15", "value": 15},
-                            {"label": "16", "value": 16},
-                        ],
-                        value=webInterface_inst.module_signal_processor.active_vfos,
-                        style={"display": "inline-block"},
-                        className="field-body",
-                    ),
-                ],
-                className="field",
-            ),
-            html.Div(
-                [
-                    html.Div("Output VFO:", id="label_output_vfo", className="field-label"),
-                    dcc.Dropdown(
-                        id="output_vfo",
-                        options=[
-                            {"label": "ALL", "value": -1},
-                            {"label": "0", "value": 0},
-                            {"label": "1", "value": 1},
-                            {"label": "2", "value": 2},
-                            {"label": "3", "value": 3},
-                            {"label": "4", "value": 4},
-                            {"label": "5", "value": 5},
-                            {"label": "6", "value": 6},
-                            {"label": "7", "value": 7},
-                            {"label": "8", "value": 8},
-                            {"label": "9", "value": 9},
-                            {"label": "10", "value": 10},
-                            {"label": "11", "value": 11},
-                            {"label": "12", "value": 12},
-                            {"label": "13", "value": 13},
-                            {"label": "14", "value": 14},
-                            {"label": "15", "value": 15},
-                        ],
-                        value=webInterface_inst.module_signal_processor.output_vfo,
-                        style={"display": "inline-block"},
-                        className="field-body",
-                    ),
-                ],
-                className="field",
-            ),
-            html.Div(
-                [
-                    html.Div(
-                        "DSP Side Decimation:",
-                        id="label_dsp_side_decimation",
-                        className="field-label",
-                    ),
-                    dcc.Input(
-                        id="dsp_decimation",
-                        value=webInterface_inst.module_signal_processor.dsp_decimation,
-                        type="number",
-                        debounce=True,
-                        className="field-body-textbox",
-                    ),
-                ],
-                className="field",
-            ),
-            html.Div(
-                [
-                    html.Div(
-                        "Optimize Short Bursts:",
-                        id="label_optimize_short_bursts",
-                        className="field-label",
-                    ),
-                    dcc.Checklist(
-                        options=option,
-                        id="en_optimize_short_bursts",
-                        className="field-body",
-                        value=en_optimize_short_bursts,
-                    ),
-                ],
-                className="field",
-            ),
-        ],
-        className="card",
-    )
-
-    # -----------------------------
-    #  Individual VFO Configurations
-    # -----------------------------
-    vfo_card = [" "] * webInterface_inst.module_signal_processor.max_vfos
-
-    for i in range(webInterface_inst.module_signal_processor.max_vfos):
-        vfo_card[i] = html.Div(
-            [
-                html.Div(
-                    [
-                        html.Div(
-                            "VFO-" + str(i) + " Frequency [MHz]:",
-                            className="field-label",
-                        ),
-                        dcc.Input(
-                            id="vfo_" + str(i) + "_freq",
-                            value=webInterface_inst.module_signal_processor.vfo_freq[i] / 10**6,
-                            type="number",
-                            debounce=True,
-                            className="field-body-textbox",
-                        ),
-                    ],
-                    className="field",
-                ),
-                html.Div(
-                    [
-                        html.Div(
-                            "VFO-" + str(i) + " Bandwidth [Hz]:",
-                            className="field-label",
-                        ),
-                        dcc.Input(
-                            id="vfo_" + str(i) + "_bw",
-                            value=webInterface_inst.module_signal_processor.vfo_bw[i],
-                            type="number",
-                            debounce=True,
-                            className="field-body-textbox",
-                        ),
-                    ],
-                    className="field",
-                ),
-                html.Div(
-                    [
-                        html.Div("VFO-" + str(i) + " Squelch [dB] :", className="field-label"),
-                        dcc.Input(
-                            id="vfo_" + str(i) + "_squelch",
-                            value=webInterface_inst.module_signal_processor.vfo_squelch[i],
-                            type="number",
-                            debounce=True,
-                            className="field-body-textbox",
-                        ),
-                    ],
-                    className="field",
-                ),
-            ],
-            id="vfo" + str(i),
-            className="card",
-            style={"display": "block"}
-            if i < webInterface_inst.module_signal_processor.active_vfos
-            else {"display": "none"},
-        )
-
-    system_control_card = html.Div(
-        [
-            html.Div(
-                [
-                    html.Div(
-                        "Open System Control",
-                        id="label_en_system_control",
-                        className="field-label",
-                    ),
-                    dcc.Checklist(
-                        options=option,
-                        id="en_system_control",
-                        className="field-body",
-                        value=webInterface_inst.en_system_control,
-                    ),
-                ],
-                className="field",
-            ),
-            html.Div(
-                [
-                    html.Div(
-                        [
-                            html.Button(
-                                "Restart Software",
-                                id="btn-restart_sw",
-                                className="btn-restart_sw",
-                                n_clicks=0,
-                            )
-                        ],
-                        className="field",
-                    ),
-                    html.Div(
-                        [
-                            html.Button(
-                                "Restart System",
-                                id="btn-restart_system",
-                                className="btn-restart_system",
-                                n_clicks=0,
-                            )
-                        ],
-                        className="field",
-                    ),
-                    html.Div(
-                        [
-                            html.Button(
-                                "Shutdown System",
-                                id="btn-shtudown_system",
-                                className="btn-shtudown_system",
-                                n_clicks=0,
-                            )
-                        ],
-                        className="field",
-                    ),
-                    html.Div(
-                        [
-                            html.Button(
-                                "Clear Cache and Restart",
-                                id="btn-clear_cache",
-                                className="btn-clear_cache",
-                                n_clicks=0,
-                            )
-                        ],
-                        className="field",
-                    ),
-                    html.Div("Version 1.5"),
-                ],
-                id="system_control_container",
-            ),
-        ],
-        className="card",
-    )
-
-    config_page_component_list = [
-        start_stop_card,
-        daq_status_card,
-        daq_config_card,
-        vfo_config_card,
-        dsp_config_card,
-        display_options_card,
-        station_config_card,
-        recording_config_card,
-        system_control_card,
-    ]
-
-    for i in range(webInterface_inst.module_signal_processor.max_vfos):
-        config_page_component_list.append(vfo_card[i])
-
-    if not webInterface_inst.disable_tooltips:
-        config_page_component_list.append(tooltips.dsp_config_tooltips)
-        config_page_component_list.append(tooltips.daq_ini_config_tooltips)
-        config_page_component_list.append(tooltips.station_parameters_tooltips)
-
-    return html.Div(children=config_page_component_list)
-
-
-spectrum_page_layout = html.Div(
-    [
-        html.Div(
-            [
-                dcc.Graph(
-                    id="spectrum-graph",
-                    style={"width": "100%", "height": "45%"},
-                    figure=spectrum_fig,  # fig_dummy #spectrum_fig #fig_dummy
-                ),
-                dcc.Graph(
-                    id="waterfall-graph",
-                    style={"width": "100%", "height": "65%"},
-                    figure=waterfall_fig,  # waterfall fig remains unchanged always due to slow speed to update entire graph #fig_dummy #spectrum_fig #fig_dummy
-                ),
-            ],
-            style={"width": "100%", "height": "80vh"},
-        ),
-    ]
-)
-
-
-def generate_doa_page_layout(webInterface_inst):
-    doa_page_layout = html.Div(
-        [
-            html.Div(
-                [
-                    html.Div("MAX DOA Angle:", id="label_doa_max", className="field-label"),
-                    html.Div("deg", id="body_doa_max", className="field-body"),
-                ],
-                className="field",
-            ),
-            # html.Div([
-            dcc.Graph(
-                style={"height": "inherit"},
-                id="doa-graph",
-                figure=doa_fig,  # fig_dummy #doa_fig #fig_dummy
-            ),
-        ],
-        style={"width": "100%", "height": "80vh"},
-    )
-    return doa_page_layout
-
-
-# ============================================
-#          CALLBACK FUNCTIONS
-# ============================================
-@app.callback_connect
-def func(client, connect):
-    if connect and len(app.clients) == 1:
-        fetch_dsp_data()
-        fetch_gps_data()
-        settings_change_watcher()
-    elif not connect and len(app.clients) == 0:
-        webInterface_inst.dsp_timer.cancel()
-        webInterface_inst.gps_timer.cancel()
-        webInterface_inst.settings_change_timer.cancel()
-
-
-def fetch_dsp_data():
-    daq_status_update_flag = 0
-    spectrum_update_flag = 0
-    doa_update_flag = 0
-    # freq_update            = 0 #no_update
-    #############################################
-    #      Fetch new data from back-end ques    #
-    #############################################
-    try:
-        # Fetch new data from the receiver module
-        que_data_packet = webInterface_inst.rx_data_que.get(False)
-        for data_entry in que_data_packet:
-            if data_entry[0] == "conn-ok":
-                webInterface_inst.daq_conn_status = 1
-                daq_status_update_flag = 1
-            elif data_entry[0] == "disconn-ok":
-                webInterface_inst.daq_conn_status = 0
-                daq_status_update_flag = 1
-            elif data_entry[0] == "config-ok":
-                webInterface_inst.daq_cfg_iface_status = 0
-                daq_status_update_flag = 1
-    except queue.Empty:
-        # Handle empty queue here
-        webInterface_inst.logger.debug("Receiver module que is empty")
-    else:
-        pass
-        # Handle task here and call q.task_done()
-    if webInterface_inst.daq_restart:  # Set by the restarting script
-        daq_status_update_flag = 1
-    try:
-        # Fetch new data from the signal processing module
-        que_data_packet = webInterface_inst.sp_data_que.get(False)
-        for data_entry in que_data_packet:
-            if data_entry[0] == "iq_header":
-                webInterface_inst.logger.debug("Iq header data fetched from signal processing que")
-                iq_header = data_entry[1]
-                # Unpack header
-                webInterface_inst.daq_frame_index = iq_header.cpi_index
-                if iq_header.frame_type == iq_header.FRAME_TYPE_DATA:
-                    webInterface_inst.daq_frame_type = "Data"
-                elif iq_header.frame_type == iq_header.FRAME_TYPE_DUMMY:
-                    webInterface_inst.daq_frame_type = "Dummy"
-                elif iq_header.frame_type == iq_header.FRAME_TYPE_CAL:
-                    webInterface_inst.daq_frame_type = "Calibration"
-                elif iq_header.frame_type == iq_header.FRAME_TYPE_TRIGW:
-                    webInterface_inst.daq_frame_type = "Trigger wait"
-                else:
-                    webInterface_inst.daq_frame_type = "Unknown"
-
-                webInterface_inst.daq_frame_sync = iq_header.check_sync_word()
-                webInterface_inst.daq_power_level = iq_header.adc_overdrive_flags
-                webInterface_inst.daq_sample_delay_sync = iq_header.delay_sync_flag
-                webInterface_inst.daq_iq_sync = iq_header.iq_sync_flag
-                webInterface_inst.daq_noise_source_state = iq_header.noise_source_state
-
-                # if webInterface_inst.daq_center_freq != iq_header.rf_center_freq/10**6:
-                #    freq_update = 1
-
-                webInterface_inst.daq_center_freq = iq_header.rf_center_freq / 10**6
-                webInterface_inst.daq_adc_fs = iq_header.adc_sampling_freq / 10**6
-                webInterface_inst.daq_fs = iq_header.sampling_freq / 10**6
-                webInterface_inst.daq_cpi = int(iq_header.cpi_length * 10**3 / iq_header.sampling_freq)
-                gain_list_str = ""
-
-                for m in range(iq_header.active_ant_chs):
-                    gain_list_str += str(iq_header.if_gains[m] / 10)
-                    gain_list_str += ", "
-
-                webInterface_inst.daq_if_gains = gain_list_str[:-2]
-                daq_status_update_flag = 1
-            elif data_entry[0] == "update_rate":
-                webInterface_inst.daq_update_rate = data_entry[1]
-            elif data_entry[0] == "latency":
-                webInterface_inst.daq_dsp_latency = data_entry[1] + webInterface_inst.daq_cpi
-            elif data_entry[0] == "max_amplitude":
-                webInterface_inst.max_amplitude = data_entry[1]
-            elif data_entry[0] == "avg_powers":
-                avg_powers_str = ""
-                for avg_power in data_entry[1]:
-                    avg_powers_str += "{:.1f}".format(avg_power)
-                    avg_powers_str += ", "
-                webInterface_inst.avg_powers = avg_powers_str[:-2]
-            elif data_entry[0] == "spectrum":
-                webInterface_inst.logger.debug("Spectrum data fetched from signal processing que")
-                spectrum_update_flag = 1
-                webInterface_inst.spectrum = data_entry[1]
-            elif data_entry[0] == "doa_thetas":
-                webInterface_inst.doa_thetas = data_entry[1]
-                doa_update_flag = 1
-                webInterface_inst.doa_results = []
-                webInterface_inst.doa_labels = []
-                webInterface_inst.doas = []
-                webInterface_inst.max_doas_list = []
-                webInterface_inst.doa_confidences = []
-                webInterface_inst.logger.debug("DoA estimation data fetched from signal processing que")
-            elif data_entry[0] == "DoA Result":
-                webInterface_inst.doa_results.append(data_entry[1])
-                webInterface_inst.doa_labels.append(data_entry[0])
-            elif data_entry[0] == "DoA Max":
-                webInterface_inst.doas.append(data_entry[1])
-            elif data_entry[0] == "DoA Confidence":
-                webInterface_inst.doa_confidences.append(data_entry[1])
-            elif data_entry[0] == "DoA Max List":
-                webInterface_inst.max_doas_list = data_entry[1].copy()
-            elif data_entry[0] == "DoA Squelch":
-                webInterface_inst.squelch_update = data_entry[1].copy()
-            else:
-                webInterface_inst.logger.warning("Unknown data entry: {:s}".format(data_entry[0]))
-    except queue.Empty:
-        # Handle empty queue here
-        webInterface_inst.logger.debug("Signal processing que is empty")
-    else:
-        pass
-        # Handle task here and call q.task_done()
-
-    if (
-        webInterface_inst.pathname == "/config"
-        or webInterface_inst.pathname == "/"
-        or webInterface_inst.pathname == "/init"
-    ) and daq_status_update_flag:
-        update_daq_status()
-    elif webInterface_inst.pathname == "/spectrum" and spectrum_update_flag:
-        plot_spectrum()
-    elif (
-        webInterface_inst.pathname == "/doa" and doa_update_flag
-    ):  # or (webInterface_inst.pathname == "/doa" and webInterface_inst.reset_doa_graph_flag):
-        plot_doa()
-
-    webInterface_inst.dsp_timer = Timer(0.01, fetch_dsp_data)
-    webInterface_inst.dsp_timer.start()
-
-
-def settings_change_watcher():
-    last_changed_time = os.stat(settings_file_path).st_mtime
-    time_delta = last_changed_time - webInterface_inst.last_changed_time_previous
-
-    # Load settings file
-    if time_delta > 0:  # If > 0, file was changed
-        global dsp_settings
-        if os.path.exists(settings_file_path):
-            with open(settings_file_path, "r") as myfile:
-                dsp_settings = json.loads(
-                    myfile.read()
-                )  # update global dsp_settings, to ensureother functions using it get the most up to date values??
-
-        center_freq = float(dsp_settings.get("center_freq", 100.0))
-        gain = float(dsp_settings.get("uniform_gain", 1.4))
-
-        webInterface_inst.ant_spacing_meters = float(dsp_settings.get("ant_spacing_meters", 0.5))
-
-        webInterface_inst.module_signal_processor.en_DOA_estimation = dsp_settings.get("en_doa", 0)
-        webInterface_inst.module_signal_processor.DOA_decorrelation_method = dsp_settings.get(
-            "doa_decorrelation_method", 0
-        )
-
-        webInterface_inst.module_signal_processor.DOA_ant_alignment = dsp_settings.get("ant_arrangement", "ULA")
-        webInterface_inst.ant_spacing_meters = float(dsp_settings.get("ant_spacing_meters", 0.5))
-
-        webInterface_inst.custom_array_x_meters = np.float_(
-            dsp_settings.get("custom_array_x_meters", "0.1,0.2,0.3,0.4,0.5").split(",")
-        )
-        webInterface_inst.custom_array_y_meters = np.float_(
-            dsp_settings.get("custom_array_y_meters", "0.1,0.2,0.3,0.4,0.5").split(",")
-        )
-        webInterface_inst.module_signal_processor.custom_array_x = webInterface_inst.custom_array_x_meters / (
-            300 / webInterface_inst.module_receiver.daq_center_freq
-        )
-        webInterface_inst.module_signal_processor.custom_array_y = webInterface_inst.custom_array_y_meters / (
-            300 / webInterface_inst.module_receiver.daq_center_freq
-        )
-
-        # Station Information
-        webInterface_inst.module_signal_processor.station_id = dsp_settings.get("station_id", "NO-CALL")
-        webInterface_inst.location_source = dsp_settings.get("location_source", "None")
-        webInterface_inst.module_signal_processor.latitude = dsp_settings.get("latitude", 0.0)
-        webInterface_inst.module_signal_processor.longitude = dsp_settings.get("longitude", 0.0)
-        webInterface_inst.module_signal_processor.heading = dsp_settings.get("heading", 0.0)
-        webInterface_inst.module_signal_processor.krakenpro_key = dsp_settings.get("krakenpro_key", 0.0)
-        webInterface_inst.module_signal_processor.RDF_mapper_server = dsp_settings.get(
-            "rdf_mapper_server", "http://RDF_MAPPER_SERVER.com/save.php"
-        )
-
-        # VFO Configuration
-        webInterface_inst.module_signal_processor.spectrum_fig_type = dsp_settings.get("spectrum_calculation", "Single")
-        webInterface_inst.module_signal_processor.vfo_mode = dsp_settings.get("vfo_mode", "Standard")
-        webInterface_inst.module_signal_processor.dsp_decimation = int(dsp_settings.get("dsp_decimation", 0))
-        webInterface_inst.module_signal_processor.active_vfos = int(dsp_settings.get("active_vfos", 0))
-        webInterface_inst.module_signal_processor.output_vfo = int(dsp_settings.get("output_vfo", 0))
-        webInterface_inst.compass_offset = dsp_settings.get("compass_offset", 0)
-        webInterface_inst.module_signal_processor.optimize_short_bursts = dsp_settings.get(
-            "en_optimize_short_bursts", 0
-        )
-        webInterface_inst.module_signal_processor.en_peak_hold = dsp_settings.get("en_peak_hold", 0)
-
-        for i in range(webInterface_inst.module_signal_processor.max_vfos):
-            webInterface_inst.module_signal_processor.vfo_bw[i] = int(dsp_settings.get("vfo_bw_" + str(i), 0))
-            webInterface_inst.module_signal_processor.vfo_freq[i] = float(dsp_settings.get("vfo_freq_" + str(i), 0))
-            webInterface_inst.module_signal_processor.vfo_squelch[i] = int(dsp_settings.get("vfo_squelch_" + str(i), 0))
-
-        webInterface_inst.module_signal_processor.DOA_algorithm = dsp_settings.get("doa_method", "MUSIC")
-        webInterface_inst.module_signal_processor.DOA_expected_num_of_sources = dsp_settings.get(
-            "expected_num_of_sources", 1
-        )
-        webInterface_inst._doa_fig_type = dsp_settings.get("doa_fig_type", "Linear")
-        webInterface_inst.module_signal_processor.ula_direction = dsp_settings.get("ula_direction", "Both")
-        webInterface_inst.module_signal_processor.array_offset = int(dsp_settings.get("array_offset", 0))
-
-        freq_delta = webInterface_inst.daq_center_freq - center_freq
-        gain_delta = webInterface_inst.module_receiver.daq_rx_gain - gain
-
-        if abs(freq_delta) > 0.001 or abs(gain_delta) > 0.001:
-            webInterface_inst.daq_center_freq = center_freq
-            webInterface_inst.config_daq_rf(center_freq, gain)
-
-        webInterface_inst.needs_refresh = True
-
-    webInterface_inst.last_changed_time_previous = last_changed_time
-
-    webInterface_inst.settings_change_timer = Timer(1, settings_change_watcher)
-    webInterface_inst.settings_change_timer.start()
-
-
-def fetch_gps_data():
-    app.push_mods(
-        {
-            "body_gps_latitude": {"children": webInterface_inst.module_signal_processor.latitude},
-            "body_gps_longitude": {"children": webInterface_inst.module_signal_processor.longitude},
-            "body_gps_heading": {"children": webInterface_inst.module_signal_processor.heading},
-        }
-    )
-
-    webInterface_inst.gps_timer = Timer(1, fetch_gps_data)
-    webInterface_inst.gps_timer.start()
-
-
-def update_daq_status():
-    #############################################
-    #      Prepare UI component properties      #
-    #############################################
-
-    if webInterface_inst.daq_conn_status == 1:
-        if not webInterface_inst.daq_cfg_iface_status:
-            daq_conn_status_str = "Connected"
-            conn_status_style = {"color": "#7ccc63"}
-        else:  # Config interface is busy
-            daq_conn_status_str = "Reconfiguration.."
-            conn_status_style = {"color": "#f39c12"}
-    else:
-        daq_conn_status_str = "Disconnected"
-        conn_status_style = {"color": "#e74c3c"}
-
-    if webInterface_inst.daq_restart:
-        daq_conn_status_str = "Restarting.."
-        conn_status_style = {"color": "#f39c12"}
-
-    if webInterface_inst.daq_update_rate < 1:
-        daq_update_rate_str = "{:d} ms".format(round(webInterface_inst.daq_update_rate * 1000))
-    else:
-        daq_update_rate_str = "{:.2f} s".format(webInterface_inst.daq_update_rate)
-
-    daq_dsp_latency = "{:d} ms".format(webInterface_inst.daq_dsp_latency)
-    daq_frame_index_str = str(webInterface_inst.daq_frame_index)
-
-    daq_frame_type_str = webInterface_inst.daq_frame_type
-    if webInterface_inst.daq_frame_type == "Data":
-        frame_type_style = frame_type_style = {"color": "#7ccc63"}
-    elif webInterface_inst.daq_frame_type == "Dummy":
-        frame_type_style = frame_type_style = {"color": "white"}
-    elif webInterface_inst.daq_frame_type == "Calibration":
-        frame_type_style = frame_type_style = {"color": "#f39c12"}
-    elif webInterface_inst.daq_frame_type == "Trigger wait":
-        frame_type_style = frame_type_style = {"color": "#f39c12"}
-    else:
-        frame_type_style = frame_type_style = {"color": "#e74c3c"}
-
-    if webInterface_inst.daq_frame_sync:
-        daq_frame_sync_str = "LOSS"
-        frame_sync_style = {"color": "#e74c3c"}
-    else:
-        daq_frame_sync_str = "Ok"
-        frame_sync_style = {"color": "#7ccc63"}
-    if webInterface_inst.daq_sample_delay_sync:
-        daq_delay_sync_str = "Ok"
-        delay_sync_style = {"color": "#7ccc63"}
-    else:
-        daq_delay_sync_str = "LOSS"
-        delay_sync_style = {"color": "#e74c3c"}
-
-    if webInterface_inst.daq_iq_sync:
-        daq_iq_sync_str = "Ok"
-        iq_sync_style = {"color": "#7ccc63"}
-    else:
-        daq_iq_sync_str = "LOSS"
-        iq_sync_style = {"color": "#e74c3c"}
-
-    if webInterface_inst.daq_noise_source_state:
-        daq_noise_source_str = "Enabled"
-        noise_source_style = {"color": "#e74c3c"}
-    else:
-        daq_noise_source_str = "Disabled"
-        noise_source_style = {"color": "#7ccc63"}
-
-    if webInterface_inst.daq_power_level:
-        daq_power_level_str = "Overdrive"
-        daq_power_level_style = {"color": "#e74c3c"}
-    else:
-        daq_power_level_str = "OK"
-        daq_power_level_style = {"color": "#7ccc63"}
-
-    if (
-        webInterface_inst.module_signal_processor.gps_status == "Connected"
-    ):  # webInterface_inst.module_signal_processor.usegps:
-        gps_en_str = "Connected"
-        gps_en_str_style = {"color": "#7ccc63"}
-    else:
-        gps_en_str = webInterface_inst.module_signal_processor.gps_status
-        gps_en_str_style = {"color": "#e74c3c"}
-
-    daq_rf_center_freq_str = str(webInterface_inst.daq_center_freq)
-    daq_sampling_freq_str = str(webInterface_inst.daq_fs)
-    bw = webInterface_inst.daq_fs / webInterface_inst.module_signal_processor.dsp_decimation
-    dsp_decimated_bw_str = "{0:.3f}".format(bw)
-    vfo_range_str = (
-        "{0:.3f}".format(webInterface_inst.daq_center_freq - bw / 2)
-        + " - "
-        + "{0:.3f}".format(webInterface_inst.daq_center_freq + bw / 2)
-    )
-    daq_cpi_str = str(webInterface_inst.daq_cpi)
-    daq_max_amp_str = "{:.1f}".format(webInterface_inst.max_amplitude)
-    daq_avg_powers_str = webInterface_inst.avg_powers
-
-    app.push_mods(
-        {
-            "body_daq_update_rate": {"children": daq_update_rate_str},
-            "body_daq_dsp_latency": {"children": daq_dsp_latency},
-            "body_daq_frame_index": {"children": daq_frame_index_str},
-            "body_daq_frame_sync": {"children": daq_frame_sync_str},
-            "body_daq_frame_type": {"children": daq_frame_type_str},
-            "body_daq_power_level": {"children": daq_power_level_str},
-            "body_daq_conn_status": {"children": daq_conn_status_str},
-            "body_daq_delay_sync": {"children": daq_delay_sync_str},
-            "body_daq_iq_sync": {"children": daq_iq_sync_str},
-            "body_daq_noise_source": {"children": daq_noise_source_str},
-            "body_daq_rf_center_freq": {"children": daq_rf_center_freq_str},
-            "body_daq_sampling_freq": {"children": daq_sampling_freq_str},
-            "body_dsp_decimated_bw": {"children": dsp_decimated_bw_str},
-            "body_vfo_range": {"children": vfo_range_str},
-            "body_daq_cpi": {"children": daq_cpi_str},
-            "body_daq_if_gain": {"children": webInterface_inst.daq_if_gains},
-            "body_max_amp": {"children": daq_max_amp_str},
-            "body_avg_powers": {"children": daq_avg_powers_str},
-            "gps_status": {"children": gps_en_str},
-        }
-    )
-
-    app.push_mods(
-        {
-            "body_daq_frame_sync": {"style": frame_sync_style},
-            "body_daq_frame_type": {"style": frame_type_style},
-            "body_daq_power_level": {"style": daq_power_level_style},
-            "body_daq_conn_status": {"style": conn_status_style},
-            "body_daq_delay_sync": {"style": delay_sync_style},
-            "body_daq_iq_sync": {"style": iq_sync_style},
-            "body_daq_noise_source": {"style": noise_source_style},
-            "gps_status": {"style": gps_en_str_style},
-        }
-    )
-
-    # Update local recording file size
-    recording_file_size = webInterface_inst.module_signal_processor.get_recording_filesize()
-    app.push_mods({"body_file_size": {"children": recording_file_size}})
-
-
-@app.callback_shared(
-    # Output(component_id="placeholder_update_freq", component_property="children"),
-    # None,
-    #    Output(component_id="body_ant_spacing_wavelength",  component_property='children'),
-    None,
-    [Input(component_id="btn-update_rx_param", component_property="n_clicks")],
-    [
-        State(component_id="daq_center_freq", component_property="value"),
-        State(component_id="daq_rx_gain", component_property="value"),
-    ],
-)
-def update_daq_params(input_value, f0, gain):
-    if webInterface_inst.module_signal_processor.run_processing:
-        webInterface_inst.daq_center_freq = f0
-        webInterface_inst.config_daq_rf(f0, gain)
-
-        for i in range(webInterface_inst.module_signal_processor.max_vfos):
-            webInterface_inst.module_signal_processor.vfo_freq[i] = f0
-            app.push_mods({f"vfo_{i}_freq": {"value": f0}})
-
-        wavelength = 300 / webInterface_inst.daq_center_freq
-        # webInterface_inst.module_signal_processor.DOA_inter_elem_space = webInterface_inst.ant_spacing_meters / wavelength
-
-        if webInterface_inst.module_signal_processor.DOA_ant_alignment == "UCA":
-            # Convert RADIUS to INTERELEMENT SPACING
-            inter_elem_spacing = (
-                np.sqrt(2)
-                * webInterface_inst.ant_spacing_meters
-                * np.sqrt(1 - np.cos(np.deg2rad(360 / webInterface_inst.module_signal_processor.channel_number)))
-            )
-            webInterface_inst.module_signal_processor.DOA_inter_elem_space = inter_elem_spacing / wavelength
-        else:
-            webInterface_inst.module_signal_processor.DOA_inter_elem_space = (
-                webInterface_inst.ant_spacing_meters / wavelength
-            )
-
-        ant_spacing_wavelength = round(webInterface_inst.module_signal_processor.DOA_inter_elem_space, 3)
-        app.push_mods(
-            {
-                "body_ant_spacing_wavelength": {"children": str(ant_spacing_wavelength)},
-            }
-        )
-
-
-@app.callback_shared(
-    None,
-    [
-        Input(component_id="filename_input", component_property="value"),
-        Input(component_id="en_data_record", component_property="value"),
-        Input(component_id="write_interval_input", component_property="value"),
-    ],
-)
-def update_data_recording_params(filename, en_data_record, write_interval):
-    # webInterface_inst.module_signal_processor.data_recording_file_name = filename
-    webInterface_inst.module_signal_processor.update_recording_filename(filename)
-    # TODO: Call sig processor file update function here
-
-    if en_data_record is not None and len(en_data_record):
-        webInterface_inst.module_signal_processor.en_data_record = True
-    else:
-        webInterface_inst.module_signal_processor.en_data_record = False
-
-    webInterface_inst.module_signal_processor.write_interval = float(write_interval)
-
-
-@app.callback_shared(Output("download_recorded_file", "data"), [Input("btn_download_file", "n_clicks")])
-def send_recorded_file(n_clicks):
-    return dcc.send_file(
-        os.path.join(
-            os.path.join(
-                webInterface_inst.module_signal_processor.root_path,
-                webInterface_inst.module_signal_processor.data_recording_file_name,
-            )
-        )
-    )
-
-
-# Set DOA Output Format
-@app.callback_shared(None, [Input(component_id="doa_format_type", component_property="value")])
-def set_doa_format(doa_format):
-    webInterface_inst.module_signal_processor.DOA_data_format = doa_format
-
-
-# Update Station ID
-@app.callback_shared(None, [Input(component_id="station_id_input", component_property="value")])
-def set_station_id(station_id):
-    webInterface_inst.module_signal_processor.station_id = station_id
-
-
-@app.callback_shared(None, [Input(component_id="krakenpro_key", component_property="value")])
-def set_kraken_pro_key(key):
-    webInterface_inst.module_signal_processor.krakenpro_key = key
-
-
-@app.callback_shared(None, [Input(component_id="rdf_mapper_server_address", component_property="value")])
-def set_rdf_mapper_server(url):
-    webInterface_inst.module_signal_processor.RDF_mapper_server = url
-
-
-# Enable GPS Relevant fields
-@app.callback(
-    [Output("fixed_heading_div", "style"), Output("gps_status_info", "style")],
-    [Input("loc_src_dropdown", "value")],
-)
-def toggle_gps_fields(toggle_value):
-    if toggle_value == "gpsd":
-        return [{"display": "block"}, {"display": "block"}]
-    else:
-        return [{"display": "none"}, {"display": "none"}]
-
-
-# Enable of Disable Kraken Pro Key Box
-@app.callback(
-    [Output("krakenpro_field", "style"), Output("rdf_mapper_server_address_field", "style")],
-    [Input("doa_format_type", "value")],
-)
-def toggle_kraken_pro_key(doa_format_type):
-    kraken_pro_field_style = {"display": "block"} if doa_format_type == "Kraken Pro Remote" else {"display": "none"}
-    rdf_mapper_server_address_field_style = (
-        {"display": "block"}
-        if doa_format_type == "RDF Mapper" or doa_format_type == "Full POST"
-        else {"display": "none"}
-    )
-    return kraken_pro_field_style, rdf_mapper_server_address_field_style
-
-
-# Enable or Disable Heading Input Fields
-@app.callback(
-    Output("heading_field", "style"),
-    [
-        Input("loc_src_dropdown", "value"),
-        Input(component_id="fixed_heading_check", component_property="value"),
-    ],
-    [State("heading_input", component_property="value")],
-)
-def toggle_heading_info(static_loc, fixed_heading, heading):
-    if static_loc == "Static":
-        webInterface_inst.module_signal_processor.fixed_heading = True
-        webInterface_inst.module_signal_processor.heading = heading
-        return {"display": "block"}
-    elif static_loc == "gpsd" and fixed_heading:
-        webInterface_inst.module_signal_processor.heading = heading
-        return {"display": "block"}
-    elif static_loc == "gpsd" and not fixed_heading:
-        webInterface_inst.module_signal_processor.fixed_heading = False
-        return {"display": "none"}
-    elif static_loc == "None":
-        webInterface_inst.module_signal_processor.fixed_heading = False
-        return {"display": "none"}
-    else:
-        return {"display": "none"}
-
-
-# Enable or Disable Location Input Fields
-@app.callback(Output("location_fields", "style"), [Input("loc_src_dropdown", "value")])
-def toggle_location_info(toggle_value):
-    webInterface_inst.location_source = toggle_value
-    if toggle_value == "Static":
-        return {"display": "block"}
-    else:
-        return {"display": "none"}
-
-
-# Set location data
-@app.callback_shared(
-    None,
-    [
-        Input(component_id="latitude_input", component_property="value"),
-        Input(component_id="longitude_input", component_property="value"),
-        Input("loc_src_dropdown", "value"),
-    ],
-)
-def set_static_location(lat, lon, toggle_value):
-    if toggle_value == "Static":
-        webInterface_inst.module_signal_processor.latitude = lat
-        webInterface_inst.module_signal_processor.longitude = lon
-
-
-# Enable Fixed Heading
-@app.callback(None, [Input(component_id="fixed_heading_check", component_property="value")])
-def set_fixed_heading(fixed):
-    if fixed:
-        webInterface_inst.module_signal_processor.fixed_heading = True
-    else:
-        webInterface_inst.module_signal_processor.fixed_heading = False
-
-
-# Set heading data
-@app.callback_shared(None, [Input(component_id="heading_input", component_property="value")])
-def set_static_heading(heading):
-    webInterface_inst.module_signal_processor.heading = heading
-
-
-# Enable GPS (note that we need this to fire on load, so we cannot use callback_shared!)
-@app.callback(
-    [Output("gps_status", "children"), Output("gps_status", "style")],
-    [Input("loc_src_dropdown", "value")],
-)
-def enable_gps(toggle_value):
-    if toggle_value == "gpsd":
-        status = webInterface_inst.module_signal_processor.enable_gps()
-        if status:
-            webInterface_inst.module_signal_processor.usegps = True
-            return ["Connected", {"color": "#7ccc63"}]
-        else:
-            return ["Error", {"color": "#e74c3c"}]
-    else:
-        webInterface_inst.module_signal_processor.usegps = False
-        return ["-", {"color": "white"}]
-
-
-@app.callback_shared(None, webInterface_inst.vfo_cfg_inputs)
-def update_vfo_params(*args):
-    # Get dict of input variables
-    input_names = [item.component_id for item in webInterface_inst.vfo_cfg_inputs]
-    kwargs_dict = dict(zip(input_names, args))
-
-    webInterface_inst.module_signal_processor.spectrum_fig_type = kwargs_dict["spectrum_fig_type"]
-    webInterface_inst.module_signal_processor.vfo_mode = kwargs_dict["vfo_mode"]
-
-    active_vfos = kwargs_dict["active_vfos"]
-    # If VFO mode is in the VFO-0 Auto Max mode, we active VFOs to 1 only
-    if kwargs_dict["vfo_mode"] == "Auto":
-        active_vfos = 1
-        app.push_mods({"active_vfos": {"value": 1}})
-
-    webInterface_inst.module_signal_processor.dsp_decimation = max(int(kwargs_dict["dsp_decimation"]), 1)
-    webInterface_inst.module_signal_processor.active_vfos = active_vfos
-    webInterface_inst.module_signal_processor.output_vfo = kwargs_dict["output_vfo"]
-
-    en_optimize_short_bursts = kwargs_dict["en_optimize_short_bursts"]
-    if en_optimize_short_bursts is not None and len(en_optimize_short_bursts):
-        webInterface_inst.module_signal_processor.optimize_short_bursts = True
-    else:
-        webInterface_inst.module_signal_processor.optimize_short_bursts = False
-
-    for i in range(webInterface_inst.module_signal_processor.max_vfos):
-        if i < kwargs_dict["active_vfos"]:
-            app.push_mods({"vfo" + str(i): {"style": {"display": "block"}}})
-        else:
-            app.push_mods({"vfo" + str(i): {"style": {"display": "none"}}})
-
-    if webInterface_inst.daq_fs > 0:
-        bw = webInterface_inst.daq_fs / webInterface_inst.module_signal_processor.dsp_decimation
-        vfo_min = webInterface_inst.daq_center_freq - bw / 2
-        vfo_max = webInterface_inst.daq_center_freq + bw / 2
-
-        for i in range(webInterface_inst.module_signal_processor.max_vfos):
-            webInterface_inst.module_signal_processor.vfo_bw[i] = int(
-                min(kwargs_dict["vfo_" + str(i) + "_bw"], bw * 10**6)
-            )
-            webInterface_inst.module_signal_processor.vfo_freq[i] = int(
-                max(min(kwargs_dict["vfo_" + str(i) + "_freq"], vfo_max), vfo_min) * 10**6
-            )
-            webInterface_inst.module_signal_processor.vfo_squelch[i] = int(kwargs_dict["vfo_" + str(i) + "_squelch"])
-
-
-@app.callback(
-    [
-        Output("page-content", "children"),
-        Output("header_config", "className"),
-        Output("header_spectrum", "className"),
-        Output("header_doa", "className"),
-    ],
-    [Input("url", "pathname")],
-)
-def display_page(pathname):
-    # CHECK CONTEXT, was this called by url or timer?
-
-    # if self.needs_refresh:
-    #    self.needs_refresh = False
-
-    global spectrum_fig
-    global doa_fig
-    webInterface_inst.pathname = pathname
-
-    if pathname == "/" or pathname == "/init":
-        webInterface_inst.module_signal_processor.en_spectrum = False
-        return [
-            generate_config_page_layout(webInterface_inst),
-            "header_active",
-            "header_inactive",
-            "header_inactive",
-        ]
-    elif pathname == "/config":
-        webInterface_inst.module_signal_processor.en_spectrum = False
-        return [
-            generate_config_page_layout(webInterface_inst),
-            "header_active",
-            "header_inactive",
-            "header_inactive",
-        ]
-    elif pathname == "/spectrum":
-        webInterface_inst.module_signal_processor.en_spectrum = True
-        webInterface_inst.reset_spectrum_graph_flag = True
-        return [
-            spectrum_page_layout,
-            "header_inactive",
-            "header_active",
-            "header_inactive",
-        ]
-    elif pathname == "/doa":
-        webInterface_inst.module_signal_processor.en_spectrum = False
-        webInterface_inst.reset_doa_graph_flag = True
-        plot_doa()
-        return [
-            generate_doa_page_layout(webInterface_inst),
-            "header_inactive",
-            "header_inactive",
-            "header_active",
-        ]
-    return Output("dummy_output", "children", "")
-
-
-@app.callback_shared(
-    None,
-    [Input(component_id="btn-start_proc", component_property="n_clicks")],
-)
-def start_proc_btn(input_value):
-    webInterface_inst.logger.info("Start pocessing btn pushed")
-    webInterface_inst.start_processing()
-
-
-@app.callback_shared(
-    None,
-    [Input(component_id="btn-stop_proc", component_property="n_clicks")],
-)
-def stop_proc_btn(input_value):
-    webInterface_inst.logger.info("Stop pocessing btn pushed")
-    webInterface_inst.stop_processing()
-
-
-@app.callback_shared(
-    None,
-    [Input(component_id="btn-save_cfg", component_property="n_clicks")],
-)
-def save_config_btn(input_value):
-    webInterface_inst.logger.info("Saving DAQ and DSP Configuration")
-    webInterface_inst.save_configuration()
-
-
-@app.callback_shared(
-    None,
-    [Input(component_id="btn-restart_sw", component_property="n_clicks")],
-)
-def restart_sw_btn(input_value):
-    webInterface_inst.logger.info("Restarting Software")
-    root_path = os.path.dirname(os.path.dirname(os.path.dirname(current_path)))
-    os.chdir(root_path)
-    subprocess.Popen(["bash", "kraken_doa_start.sh"])  # ,
-
-
-@app.callback_shared(
-    None,
-    [Input(component_id="btn-restart_system", component_property="n_clicks")],
-)
-def restart_system_btn(input_value):
-    webInterface_inst.logger.info("Restarting System")
-    subprocess.call(["reboot"])
-
-
-@app.callback_shared(
-    None,
-    [Input(component_id="btn-shtudown_system", component_property="n_clicks")],
-)
-def shutdown_system_btn(input_value):
-    webInterface_inst.logger.info("Shutting System Down")
-    subprocess.call(["shutdown", "now"])
-
-
-@app.callback_shared(
-    None,
-    [Input(component_id="btn-clear_cache", component_property="n_clicks")],
-)
-def clear_cache_btn(input_value):
-    webInterface_inst.logger.info("Clearing Python and Numba Caches")
-    root_path = os.path.dirname(os.path.dirname(os.path.dirname(current_path)))
-    os.chdir(root_path)
-    subprocess.Popen(["bash", "kraken_doa_start.sh", "-c"])  # ,
-
-
-@app.callback_shared(None, [Input("spectrum-graph", "clickData")])
-def click_to_set_freq_spectrum(clickData):
-    set_clicked(clickData)
-
-
-@app.callback_shared(None, [Input("waterfall-graph", "clickData")])
-def click_to_set_waterfall_spectrum(clickData):
-    set_clicked(clickData)
-
-
-def set_clicked(clickData):
-    M = webInterface_inst.module_receiver.M
-    curveNumber = clickData["points"][0]["curveNumber"]
-
-    if curveNumber >= M:
-        vfo_idx = int((curveNumber - M) / 2)
-        webInterface_inst.selected_vfo = vfo_idx
-        if webInterface_inst.module_signal_processor.output_vfo >= 0:
-            webInterface_inst.module_signal_processor.output_vfo = vfo_idx
-    else:
-        idx = 0
-        if webInterface_inst.module_signal_processor.output_vfo >= 0:
-            idx = max(webInterface_inst.module_signal_processor.output_vfo, 0)
-        else:
-            idx = webInterface_inst.selected_vfo
-        webInterface_inst.module_signal_processor.vfo_freq[idx] = int(clickData["points"][0]["x"])
-
-
-def plot_doa():
-    global doa_fig
-
-    if webInterface_inst.reset_doa_graph_flag:
-        doa_fig.data = []
-        # Just generate with junk data initially, as the spectrum array may not be ready yet if we have sqeulching active etc.
-        if True:  # webInterface_inst.doa_thetas is not None:
-            # --- Linear plot ---
-            if webInterface_inst._doa_fig_type == "Linear":
-                # Plot traces
-                doa_fig.add_trace(
-                    go.Scattergl(
-                        x=x,  # webInterface_inst.doa_thetas,
-                        y=y,
-                    )
-                )
-
-                doa_fig.update_xaxes(
-                    title_text="Incident angle [deg]",
-                    color="rgba(255,255,255,1)",
-                    title_font_size=20,
-                    tickfont_size=figure_font_size,
-                    mirror=True,
-                    ticks="outside",
-                    showline=True,
-                )
-                doa_fig.update_yaxes(
-                    title_text="Amplitude [dB]",
-                    color="rgba(255,255,255,1)",
-                    title_font_size=20,
-                    tickfont_size=figure_font_size,
-                    # range=[-5, 5],
-                    mirror=True,
-                    ticks="outside",
-                    showline=True,
-                )
-            # --- Polar plot ---
-            elif webInterface_inst._doa_fig_type == "Polar":
-                label = "DOA Angle"  # webInterface_inst.doa_labels[i]
-                doa_fig.add_trace(
-                    go.Scatterpolargl(
-                        theta=x,  # webInterface_inst.doa_thetas,
-                        r=y,  # doa_result,
-                        name=label,
-                        fill="toself",
-                    )
-                )
-
-                doa_fig.update_layout(
-                    polar=dict(
-                        radialaxis_tickfont_size=figure_font_size,
-                        angularaxis=dict(rotation=90, tickfont_size=figure_font_size),
-                    )
-                )
-
-            # --- Compass  ---
-            elif webInterface_inst._doa_fig_type == "Compass":
-                doa_fig.update_layout(
-                    polar=dict(
-                        radialaxis_tickfont_size=figure_font_size,
-                        angularaxis=dict(
-                            rotation=90 + webInterface_inst.compass_offset,
-                            direction="clockwise",
-                            tickfont_size=figure_font_size,
-                        ),
-                    )
-                )
-
-                label = "DOA Angle"
-
-                doa_fig.add_trace(
-                    go.Scatterpolargl(
-                        theta=x,  # (360-webInterface_inst.doa_thetas+webInterface_inst.compass_offset)%360,
-                        r=y,  # doa_result,
-                        name=label,
-                        # line = dict(color = doa_trace_colors[webInterface_inst.doa_labels[i]]),
-                        fill="toself",
-                    )
-                )
-
-        webInterface_inst.reset_doa_graph_flag = False
-    else:
-        update_data = []
-        doa_max_str = ""
-        if webInterface_inst.doa_thetas is not None and webInterface_inst.doa_results[0].size > 0:
-            doa_max_str = str(webInterface_inst.doas[0]) + "°"
-
-            thetas = webInterface_inst.doa_thetas
-            result = webInterface_inst.doa_results[0]
-
-            update_data = dict(x=[thetas], y=[result])
-
-            if webInterface_inst._doa_fig_type == "Polar":
-                thetas = np.append(webInterface_inst.doa_thetas, webInterface_inst.doa_thetas[0])
-                result = np.append(
-                    webInterface_inst.doa_results[0],
-                    webInterface_inst.doa_results[0][0],
-                )
-                update_data = dict(theta=[thetas], r=[result])
-            elif webInterface_inst._doa_fig_type == "Compass":
-                thetas = np.append(webInterface_inst.doa_thetas, webInterface_inst.doa_thetas[0])
-                result = np.append(
-                    webInterface_inst.doa_results[0],
-                    webInterface_inst.doa_results[0][0],
-                )
-                doa_max_str = (360 - webInterface_inst.doas[0] + webInterface_inst.compass_offset) % 360
-                update_data = dict(
-                    theta=[(360 - thetas + webInterface_inst.compass_offset) % 360],
-                    r=[result],
-                )
-
-            app.push_mods(
-                {
-                    "doa-graph": {"extendData": [update_data, [0], len(thetas)]},
-                    "body_doa_max": {"children": doa_max_str},
-                }
-            )
-
-
-def plot_spectrum():
-    global spectrum_fig
-    global waterfall_fig
-    # if spectrum_fig == None:
-    if webInterface_inst.reset_spectrum_graph_flag:
-        # Reset the peak hold each time the spectrum page is loaded
-        webInterface_inst.module_signal_processor.resetPeakHold()
-
-        x = webInterface_inst.spectrum[0, :] + webInterface_inst.daq_center_freq * 10**6
-
-        # Plot traces
-        for m in range(np.size(webInterface_inst.spectrum, 0) - 1):
-            spectrum_fig.data[m]["x"] = x
-
-        # As we use CH1 as the DISPLAY channel (due to lower noise characteristics), ensure we label it as CH1
-        # also we can hide the other channels
-        if webInterface_inst.module_signal_processor.spectrum_fig_type == "Single":
-            spectrum_fig.update_layout(hovermode="closest")
-            spectrum_fig.data[0]["name"] = "Channel 1"
-            hide_channels_from = 2 if webInterface_inst.module_signal_processor.en_peak_hold else 1
-            if hide_channels_from > 1:
-                spectrum_fig.data[1]["name"] = "Peak Hold"
-                peak_hold_color_rgb = px.colors.label_rgb(px.colors.hex_to_rgb(spectrum_fig.data[0]["line"]["color"]))
-                peak_hold_color_rgba = f"rgba{peak_hold_color_rgb[3:-1]}, 0.5)"
-                spectrum_fig.data[1]["line"]["color"] = peak_hold_color_rgba
-            for m in range(webInterface_inst.module_receiver.M):
-                spectrum_fig.data[m]["visible"] = True if m < hide_channels_from else False
-        else:
-            spectrum_fig.update_layout(hovermode="x")
-            for m in range(webInterface_inst.module_receiver.M):
-                spectrum_fig.data[m]["name"] = "Channel {:d}".format(m)
-                spectrum_fig.data[m]["visible"] = True
-                spectrum_fig.data[m]["line"]["color"] = trace_colors[m]
-
-        # Hide non active traces
-        for i in range(webInterface_inst.module_signal_processor.max_vfos):
-            if i < webInterface_inst.module_signal_processor.active_vfos:
-                spectrum_fig.data[webInterface_inst.module_receiver.M + (i * 2)]["visible"] = True
-                spectrum_fig.data[webInterface_inst.module_receiver.M + (i * 2 + 1)]["visible"] = True
-                spectrum_fig.layout.annotations[i]["visible"] = True
-                spectrum_fig.layout.annotations[webInterface_inst.module_signal_processor.max_vfos + i][
-                    "visible"
-                ] = True
-            else:
-                spectrum_fig.data[webInterface_inst.module_receiver.M + (i * 2)]["visible"] = False
-                spectrum_fig.data[webInterface_inst.module_receiver.M + (i * 2 + 1)]["visible"] = False
-                spectrum_fig.layout.annotations[i]["visible"] = False
-                spectrum_fig.layout.annotations[webInterface_inst.module_signal_processor.max_vfos + i][
-                    "visible"
-                ] = False
-
-        waterfall_fig.data[0]["x"] = x
-        waterfall_fig.update_xaxes(tickfont_size=1, range=[np.min(x), np.max(x)], showgrid=False)
-
-        webInterface_inst.reset_spectrum_graph_flag = False
-        app.push_mods(
-            {
-                "spectrum-graph": {"figure": spectrum_fig},
-                "waterfall-graph": {"figure": waterfall_fig},
-            }
-        )
-
-    else:
-        # Update entire graph to update VFO-0 text. There is no way to just update annotations in Dash, but updating the entire spectrum is fast
-        # enough to do on click
-        x = webInterface_inst.spectrum[0, :] + webInterface_inst.daq_center_freq * 10**6
-        for i in range(webInterface_inst.module_signal_processor.active_vfos):
-            # Find center of VFO display window
-            maxIndex = webInterface_inst.spectrum[webInterface_inst.module_receiver.M + (i * 2 + 1), :].argmax()
-
-            reverseSpectrum = webInterface_inst.spectrum[webInterface_inst.module_receiver.M + (i * 2 + 1), ::-1]
-            maxIndexReverse = reverseSpectrum.argmax()
-            maxIndexReverse = len(reverseSpectrum) - maxIndexReverse - 1
-            maxIndexCenter = (maxIndex + maxIndexReverse) // 2
-
-            # Update VFO Text Bearing
-            doa = webInterface_inst.max_doas_list[i]
-            if webInterface_inst._doa_fig_type == "Compass":
-                doa = (360 - doa + webInterface_inst.compass_offset) % 360
-            spectrum_fig.layout.annotations[webInterface_inst.module_signal_processor.max_vfos + i]["text"] = (
-                str(doa) + "°"
-            )
-
-            maxX = x[maxIndexCenter]
-            spectrum_fig.layout.annotations[i]["x"] = maxX
-            spectrum_fig.layout.annotations[webInterface_inst.module_signal_processor.max_vfos + i]["x"] = maxX
-
-            # Update selected VFO border
-            width = 0
-            if webInterface_inst.selected_vfo == i:
-                width = 3
-
-            # Update squelch/active colors
-            if webInterface_inst.squelch_update[i]:
-                spectrum_fig.data[webInterface_inst.module_receiver.M + (i * 2)]["line"] = dict(
-                    color="green", width=width
-                )
-            else:
-                spectrum_fig.data[webInterface_inst.module_receiver.M + (i * 2)]["line"] = dict(
-                    color="red", width=width
-                )
-
-        # Make y values too so that the graph does not rapidly flash with random data on every click
-        for m in range(1, np.size(webInterface_inst.spectrum, 0)):
-            spectrum_fig.data[m - 1]["x"] = x
-            spectrum_fig.data[m - 1]["y"] = webInterface_inst.spectrum[m, :]
-
-        z = webInterface_inst.spectrum[1, :]
-        app.push_mods(
-            {
-                "spectrum-graph": {"figure": spectrum_fig},
-                "waterfall-graph": {"extendData": [dict(z=[[z]]), [0], 50]},  # Add up spectrum for waterfall
-            }
-        )
-
-
-# Enable custom input fields
-@app.callback(
-    [
-        Output("customx", "style"),
-        Output("customy", "style"),
-        Output("antspacing", "style"),
-    ],
-    [Input("radio_ant_arrangement", "value")],
-)
-def toggle_custom_array_fields(toggle_value):
-    if toggle_value == "UCA" or toggle_value == "ULA":
-        return [{"display": "none"}, {"display": "none"}, {"display": "block"}]
-    else:
-        return [{"display": "block"}, {"display": "block"}, {"display": "none"}]
-
-
-@app.callback(
-    [
-        Output(component_id="body_ant_spacing_wavelength", component_property="children"),
-        Output(component_id="label_ant_spacing_meter", component_property="children"),
-        Output(component_id="ambiguity_warning", component_property="children"),
-        Output(component_id="doa_decorrelation_method", component_property="options"),
-        Output(component_id="doa_decorrelation_method", component_property="disabled"),
-        Output(component_id="uca_decorrelation_warning", component_property="children"),
-        Output(component_id="expected_num_of_sources", component_property="options"),
-        Output(component_id="expected_num_of_sources", component_property="disabled"),
-    ],
-    [
-        Input(component_id="placeholder_update_freq", component_property="children"),
-        Input(component_id="en_doa_check", component_property="value"),
-        Input(component_id="doa_decorrelation_method", component_property="value"),
-        Input(component_id="ant_spacing_meter", component_property="value"),
-        Input(component_id="radio_ant_arrangement", component_property="value"),
-        Input(component_id="doa_fig_type", component_property="value"),
-        Input(component_id="doa_method", component_property="value"),
-        Input(component_id="ula_direction", component_property="value"),
-        Input(component_id="expected_num_of_sources", component_property="value"),
-        Input(component_id="array_offset", component_property="value"),
-        Input(component_id="compass_offset", component_property="value"),
-        Input(component_id="custom_array_x_meters", component_property="value"),
-        Input(component_id="custom_array_y_meters", component_property="value"),
-        Input(component_id="en_peak_hold", component_property="value"),
-    ],
-)
-def update_dsp_params(
-    update_freq,
-    en_doa,
-    doa_decorrelation_method,
-    spacing_meter,
-    ant_arrangement,
-    doa_fig_type,
-    doa_method,
-    ula_direction,
-    expected_num_of_sources,
-    array_offset,
-    compass_offset,
-    custom_array_x_meters,
-    custom_array_y_meters,
-    en_peak_hold,
-):  # , input_value):
-    webInterface_inst.ant_spacing_meters = spacing_meter
-    wavelength = 300 / webInterface_inst.daq_center_freq
-
-    # webInterface_inst.module_signal_processor.DOA_inter_elem_space = webInterface_inst.ant_spacing_meters / wavelength
-
-    if ant_arrangement == "UCA":
-        webInterface_inst.module_signal_processor.DOA_UCA_radius_m = webInterface_inst.ant_spacing_meters
-        # Convert RADIUS to INTERELEMENT SPACING
-        inter_elem_spacing = (
-            np.sqrt(2)
-            * webInterface_inst.ant_spacing_meters
-            * np.sqrt(1 - np.cos(np.deg2rad(360 / webInterface_inst.module_signal_processor.channel_number)))
-        )
-        webInterface_inst.module_signal_processor.DOA_inter_elem_space = inter_elem_spacing / wavelength
-    else:
-        webInterface_inst.module_signal_processor.DOA_UCA_radius_m = np.Infinity
-        webInterface_inst.module_signal_processor.DOA_inter_elem_space = (
-            webInterface_inst.ant_spacing_meters / wavelength
-        )
-
-    ant_spacing_wavelength = round(webInterface_inst.module_signal_processor.DOA_inter_elem_space, 3)
-
-    spacing_label = ""
-
-    # Split CSV input in custom array
-
-    webInterface_inst.custom_array_x_meters = np.float_(custom_array_x_meters.split(","))
-    webInterface_inst.custom_array_y_meters = np.float_(custom_array_y_meters.split(","))
-
-    webInterface_inst.module_signal_processor.custom_array_x = webInterface_inst.custom_array_x_meters / wavelength
-    webInterface_inst.module_signal_processor.custom_array_y = webInterface_inst.custom_array_y_meters / wavelength
-
-    # Max phase diff and ambiguity warning and Spatial smoothing control
-    if ant_arrangement == "ULA":
-        max_phase_diff = webInterface_inst.ant_spacing_meters / wavelength
-        spacing_label = "Interelement Spacing [m]:"
-    elif ant_arrangement == "UCA":
-        UCA_ant_spacing = (
-            np.sqrt(2)
-            * webInterface_inst.ant_spacing_meters
-            * np.sqrt(1 - np.cos(np.deg2rad(360 / webInterface_inst.module_signal_processor.channel_number)))
-        )
-        max_phase_diff = UCA_ant_spacing / wavelength
-        spacing_label = "Array Radius [m]:"
-    elif ant_arrangement == "Custom":
-        max_phase_diff = 0.25  # ant_spacing_meter / wavelength
-        spacing_label = "Interelement Spacing [m]"
-
-    if max_phase_diff > 0.5:
-        ambiguity_warning = "WARNING: Array size is too large for this frequency. DoA estimation is ambiguous. Max phase difference: {:.1f}°.".format(
-            np.rad2deg(2 * np.pi * max_phase_diff)
-        )
-    elif max_phase_diff < 0.1:
-        ambiguity_warning = "WARNING: Array size may be too small.  Max phase difference: {:.1f}°.".format(
-            np.rad2deg(2 * np.pi * max_phase_diff)
-        )
-    else:
-        ambiguity_warning = ""
-
-    if en_doa is not None and len(en_doa):
-        webInterface_inst.logger.debug("DoA estimation enabled")
-        webInterface_inst.module_signal_processor.en_DOA_estimation = True
-    else:
-        webInterface_inst.module_signal_processor.en_DOA_estimation = False
-
-    webInterface_inst.module_signal_processor.DOA_algorithm = doa_method
-
-    is_odd_number_of_channels = webInterface_inst.module_signal_processor.channel_number % 2 != 0
-    is_decorrelation_applicable = ant_arrangement != "Custom" and is_odd_number_of_channels
-    # UCA->VULA transformation works best if we have odd number of channels
-    webInterface_inst.module_signal_processor.DOA_decorrelation_method = (
-        doa_decorrelation_method if is_decorrelation_applicable else DECORRELATION_OPTIONS[0]["value"]
-    )
-
-    doa_decorrelation_method_options = (
-        DECORRELATION_OPTIONS
-        if is_decorrelation_applicable
-        else [{**DECORRELATION_OPTION, "label": "N/A"} for DECORRELATION_OPTION in DECORRELATION_OPTIONS]
-    )
-    doa_decorrelation_method_state = False if is_decorrelation_applicable else True
-
-    if (
-        ant_arrangement == "UCA"
-        and webInterface_inst.module_signal_processor.DOA_decorrelation_method != DECORRELATION_OPTIONS[0]["value"]
-    ):
-        uca_decorrelation_warning = "WARNING: Using decorrelation methods with UCA array is still experimental as it might produce inconsistent results."
-        _, L = xi(
-            webInterface_inst.ant_spacing_meters,
-            webInterface_inst.daq_center_freq * 1.0e6,
-        )
-        M = webInterface_inst.module_signal_processor.channel_number // 2
-        if L < M:
-            if ambiguity_warning != "":
-                ambiguity_warning += "\n"
-            ambiguity_warning += "WARNING: If decorrelation is used with UCA, please try to keep radius of the array as large as possible."
-    else:
-        uca_decorrelation_warning = ""
-
-    webInterface_inst.module_signal_processor.DOA_ant_alignment = ant_arrangement
-    webInterface_inst._doa_fig_type = doa_fig_type
-    webInterface_inst.compass_offset = compass_offset
-    webInterface_inst.module_signal_processor.ula_direction = ula_direction
-    webInterface_inst.module_signal_processor.array_offset = array_offset
-
-    if en_peak_hold is not None and len(en_peak_hold):
-        webInterface_inst.module_signal_processor.en_peak_hold = True
-    else:
-        webInterface_inst.module_signal_processor.en_peak_hold = False
-
-    webInterface_inst.module_signal_processor.DOA_expected_num_of_sources = expected_num_of_sources
-    num_of_sources = (
-        [
-            {
-                "label": f"{c}",
-                "value": c,
-            }
-            for c in range(1, webInterface_inst.module_signal_processor.channel_number)
-        ]
-        if doa_method == "MUSIC"
-        else [
-            {
-                "label": "N/A",
-                "value": c,
-            }
-            for c in range(1, webInterface_inst.module_signal_processor.channel_number)
-        ]
-    )
-
-    num_of_sources_state = False if doa_method == "MUSIC" else True
-
-    return [
-        str(ant_spacing_wavelength),
-        spacing_label,
-        ambiguity_warning,
-        doa_decorrelation_method_options,
-        doa_decorrelation_method_state,
-        uca_decorrelation_warning,
-        num_of_sources,
-        num_of_sources_state,
-    ]
-
-
-@app.callback(
-    None,
-    [
-        Input("cfg_rx_channels", "value"),
-        Input("cfg_daq_buffer_size", "value"),
-        Input("cfg_sample_rate", "value"),
-        Input("en_noise_source_ctr", "value"),
-        Input("cfg_cpi_size", "value"),
-        Input("cfg_decimation_ratio", "value"),
-        Input("cfg_fir_bw", "value"),
-        Input("cfg_fir_tap_size", "value"),
-        Input("cfg_fir_window", "value"),
-        Input("en_filter_reset", "value"),
-        Input("cfg_corr_size", "value"),
-        Input("cfg_std_ch_ind", "value"),
-        Input("en_iq_cal", "value"),
-        Input("cfg_gain_lock", "value"),
-        Input("en_req_track_lock_intervention", "value"),
-        Input("cfg_cal_track_mode", "value"),
-        Input("cfg_amplitude_cal_mode", "value"),
-        Input("cfg_cal_frame_interval", "value"),
-        Input("cfg_cal_frame_burst_size", "value"),
-        Input("cfg_amplitude_tolerance", "value"),
-        Input("cfg_phase_tolerance", "value"),
-        Input("cfg_max_sync_fails", "value"),
-        Input("cfg_data_block_len", "value"),
-        Input("cfg_recal_interval", "value"),
-        Input("cfg_en_bias_tee", "value"),
-        Input("cfg_iq_adjust_source", "value"),
-        Input("cfg_iq_adjust_amplitude", "value"),
-        Input("cfg_iq_adjust_time_delay_ns", "value"),
-    ],
-)
-def update_daq_ini_params(
-    cfg_rx_channels,
-    cfg_daq_buffer_size,
-    cfg_sample_rate,
-    en_noise_source_ctr,
-    cfg_cpi_size,
-    cfg_decimation_ratio,
-    cfg_fir_bw,
-    cfg_fir_tap_size,
-    cfg_fir_window,
-    en_filter_reset,
-    cfg_corr_size,
-    cfg_std_ch_ind,
-    en_iq_cal,
-    cfg_gain_lock,
-    en_req_track_lock_intervention,
-    cfg_cal_track_mode,
-    cfg_amplitude_cal_mode,
-    cfg_cal_frame_interval,
-    cfg_cal_frame_burst_size,
-    cfg_amplitude_tolerance,
-    cfg_phase_tolerance,
-    cfg_max_sync_fails,
-    cfg_data_block_len,
-    cfg_recal_interval,
-    cfg_en_bias_tee,
-    cfg_iq_adjust_source,
-    cfg_iq_adjust_amplitude,
-    cfg_iq_adjust_time_delay_ns,
-    config_fname=daq_config_filename,
-):
-    ctx = dash.callback_context
-    component_id = ctx.triggered[0]["prop_id"].split(".")[0]
-    if ctx.triggered:
-        if len(ctx.triggered) == 1:  # User manually changed one parameter
-            webInterface_inst.tmp_daq_ini_cfg = "Custom"
-
-        # If the input was from basic DAQ config, update the actual DAQ params
-        if component_id == "cfg_data_block_len" or component_id == "cfg_recal_interval":
-            if not cfg_data_block_len or not cfg_recal_interval:
-                return Output("dummy_output", "children", "")  # [no_update, no_update, no_update, no_update]
-
-            cfg_daq_buffer_size = 262144  # This is a reasonable DAQ buffer size to use
-
-            decimated_bw = ((cfg_sample_rate * 10**6) / cfg_decimation_ratio) / 10**3
-            cfg_cpi_size = round((cfg_data_block_len / 10**3) * decimated_bw * 10**3)
-            cfg_cal_frame_interval = round((cfg_recal_interval * 60) / (cfg_data_block_len / 10**3))
-
-            while cfg_decimation_ratio * cfg_cpi_size < cfg_daq_buffer_size:
-                cfg_daq_buffer_size = (int)(cfg_daq_buffer_size / 2)
-
-            app.push_mods(
-                {
-                    "cfg_cpi_size": {"value": cfg_cpi_size},
-                    "cfg_cal_frame_interval": {"value": cfg_cal_frame_interval},
-                    "cfg_fir_tap_size": {"value": cfg_fir_tap_size},
-                    "cfg_daq_buffer_size": {"value": cfg_daq_buffer_size},
-                }
-            )
-
-        # If we updated advanced daq, update basic DAQ params
-        elif (
-            component_id == "cfg_sample_rate"
-            or component_id == "cfg_decimation_ratio"
-            or component_id == "cfg_cpi_size"
-            or component_id == "cfg_cal_frame_interval"
-        ):
-            if not cfg_sample_rate or not cfg_decimation_ratio or not cfg_cpi_size:
-                return Output("dummy_output", "children", "")  # [no_update, no_update, no_update, no_update]
-
-            decimated_bw = ((cfg_sample_rate * 10**6) / cfg_decimation_ratio) / 10**3
-
-            cfg_data_block_len = cfg_cpi_size / (decimated_bw)
-            cfg_recal_interval = (cfg_cal_frame_interval * (cfg_data_block_len / 10**3)) / 60
-
-            app.push_mods(
-                {
-                    "cfg_data_block_len": {"value": cfg_data_block_len},
-                    "cfg_recal_interval": {"value": cfg_recal_interval},
-                }
-            )
-
-    # Write calculated daq params to the ini param_dict
-    param_dict = webInterface_inst.daq_ini_cfg_dict
-    param_dict["config_name"] = "Custom"
-    param_dict["num_ch"] = cfg_rx_channels
-    param_dict["en_bias_tee"] = cfg_en_bias_tee
-    param_dict["daq_buffer_size"] = cfg_daq_buffer_size
-    param_dict["sample_rate"] = int(cfg_sample_rate * 10**6)
-    param_dict["en_noise_source_ctr"] = 1 if len(en_noise_source_ctr) else 0
-    param_dict["cpi_size"] = cfg_cpi_size
-    param_dict["decimation_ratio"] = cfg_decimation_ratio
-    param_dict["fir_relative_bandwidth"] = cfg_fir_bw
-    param_dict["fir_tap_size"] = cfg_fir_tap_size
-    param_dict["fir_window"] = cfg_fir_window
-    param_dict["en_filter_reset"] = 1 if len(en_filter_reset) else 0
-    param_dict["corr_size"] = cfg_corr_size
-    param_dict["std_ch_ind"] = cfg_std_ch_ind
-    param_dict["en_iq_cal"] = 1 if len(en_iq_cal) else 0
-    param_dict["gain_lock_interval"] = cfg_gain_lock
-    param_dict["require_track_lock_intervention"] = 1 if len(en_req_track_lock_intervention) else 0
-    param_dict["cal_track_mode"] = cfg_cal_track_mode
-    param_dict["amplitude_cal_mode"] = cfg_amplitude_cal_mode
-    param_dict["cal_frame_interval"] = cfg_cal_frame_interval
-    param_dict["cal_frame_burst_size"] = cfg_cal_frame_burst_size
-    param_dict["amplitude_tolerance"] = cfg_amplitude_tolerance
-    param_dict["phase_tolerance"] = cfg_phase_tolerance
-    param_dict["maximum_sync_fails"] = cfg_max_sync_fails
-    param_dict["iq_adjust_source"] = cfg_iq_adjust_source
-    param_dict["iq_adjust_amplitude"] = cfg_iq_adjust_amplitude
-    param_dict["iq_adjust_time_delay_ns"] = cfg_iq_adjust_time_delay_ns
-
-    webInterface_inst.daq_ini_cfg_dict = param_dict
-
-
-@app.callback(Output("adv-cfg-container", "style"), [Input("en_advanced_daq_cfg", "value")])
-def toggle_adv_daq(toggle_value):
-    webInterface_inst.en_advanced_daq_cfg = toggle_value
-    if toggle_value:
-        return {"display": "block"}
-    else:
-        return {"display": "none"}
-
-
-@app.callback(Output("basic-cfg-container", "style"), [Input("en_basic_daq_cfg", "value")])
-def toggle_basic_daq(toggle_value):
-    webInterface_inst.en_basic_daq_cfg = toggle_value
-    if toggle_value:
-        return {"display": "block"}
-    else:
-        return {"display": "none"}
-
-
-@app.callback(
-    [Output("url", "pathname")],
-    [
-        Input("daq_cfg_files", "value"),
-        Input("placeholder_recofnig_daq", "children"),
-        Input("placeholder_update_rx", "children"),
-    ],
-)
-def reload_cfg_page(config_fname, dummy_0, dummy_1):
-    webInterface_inst.daq_ini_cfg_dict = read_config_file_dict(config_fname)
-    webInterface_inst.tmp_daq_ini_cfg = webInterface_inst.daq_ini_cfg_dict["config_name"]
-    webInterface_inst.needs_refresh = False
-
-    return ["/config"]
-
-
-@app.callback(Output("system_control_container", "style"), [Input("en_system_control", "value")])
-def toggle_system_control(toggle_value):
-    webInterface_inst.en_system_control = toggle_value
-    if toggle_value:
-        return {"display": "block"}
-    else:
-        return {"display": "none"}
-
-
-@app.callback(
-    [Output("placeholder_update_rx", "children")],
-    [Input("settings-refresh-timer", "n_intervals")],
-    [State("url", "pathname")],
-)
-def settings_change_refresh(toggle_value, pathname):
-    if webInterface_inst.needs_refresh:
-        if pathname == "/" or pathname == "/init" or pathname == "/config":
-            return ["upd"]
-
-    return Output("dummy_output", "children", "")
-
-
-@app.callback(
-    None,
-    [Input(component_id="btn_reconfig_daq_chain", component_property="n_clicks")],
-    [
-        State(component_id="daq_center_freq", component_property="value"),
-        State(component_id="daq_rx_gain", component_property="value"),
-    ],
-)
-def reconfig_daq_chain(input_value, freq, gain):
-    if input_value is None:
-        return Output("dummy_output", "children", "")  # [no_update, no_update, no_update, no_update]
-
-    # TODO: Check data interface mode here !
-    #    Update DAQ Subsystem config file
-    config_res, config_err = write_config_file_dict(webInterface_inst.daq_ini_cfg_dict)
-    if config_res:
-        webInterface_inst.daq_cfg_ini_error = config_err[0]
-        return Output("placeholder_recofnig_daq", "children", "-1")
-    else:
-        webInterface_inst.logger.info("DAQ Subsystem configuration file edited")
-
-    webInterface_inst.daq_restart = 1
-    #    Restart DAQ Subsystem
-
-    # Stop signal processing
-    webInterface_inst.stop_processing()
-    webInterface_inst.logger.debug("Signal processing stopped")
-
-    # time.sleep(2)
-
-    # Close control and IQ data interfaces
-    webInterface_inst.close_data_interfaces()
-    webInterface_inst.logger.debug("Data interfaces are closed")
-
-    os.chdir(daq_subsystem_path)
-    # Kill DAQ subsystem
-    daq_stop_script = subprocess.Popen(["bash", daq_stop_filename])  # , stdout=subprocess.DEVNULL)
-    daq_stop_script.wait()
-    webInterface_inst.logger.debug("DAQ Subsystem halted")
-
-    # Start DAQ subsystem
-    daq_start_script = subprocess.Popen(["bash", daq_start_filename])  # , stdout=subprocess.DEVNULL)
-    daq_start_script.wait()
-    webInterface_inst.logger.debug("DAQ Subsystem restarted")
-
-    # time.sleep(3)
-
-    os.chdir(root_path)
-
-    # TODO: Try this reinit method again, if it works it would save us needing to restore variable states
-
-    # Reinitialize receiver data interface
-    # if webInterface_inst.module_receiver.init_data_iface() == -1:
-    #    webInterface_inst.logger.critical("Failed to restart the DAQ data interface")
-    #    webInterface_inst.daq_cfg_ini_error = "Failed to restart the DAQ data interface"
-    #    return Output('dummy_output', 'children', '') #[no_update, no_update, no_update, no_update]
-
-    # return [-1]
-
-    # Reset channel number count
-    # webInterface_inst.module_receiver.M = webInterface_inst.daq_ini_cfg_params[1]
-
-    # webInterface_inst.module_receiver.M = 0
-    # webInterface_inst.module_signal_processor.first_frame = 1
-
-    # webInterface_inst.module_receiver.eth_connect()
-    # time.sleep(2)
-    # webInterface_inst.config_daq_rf(webInterface_inst.daq_center_freq, webInterface_inst.module_receiver.daq_rx_gain)
-
-    # Recreate and reinit the receiver and signal processor modules from scratch, keeping current setting values
-    daq_center_freq = webInterface_inst.module_receiver.daq_center_freq
-    daq_rx_gain = webInterface_inst.module_receiver.daq_rx_gain
-    rec_ip_addr = webInterface_inst.module_receiver.rec_ip_addr
-
-    DOA_ant_alignment = webInterface_inst.module_signal_processor.DOA_ant_alignment
-    DOA_inter_elem_space = webInterface_inst.module_signal_processor.DOA_inter_elem_space
-    en_DOA_estimation = webInterface_inst.module_signal_processor.en_DOA_estimation
-    doa_decorrelation_method = webInterface_inst.module_signal_processor.DOA_decorrelation_method
-    ula_direction = webInterface_inst.module_signal_processor.ula_direction
-
-    doa_format = webInterface_inst.module_signal_processor.DOA_data_format
-    doa_station_id = webInterface_inst.module_signal_processor.station_id
-    doa_lat = webInterface_inst.module_signal_processor.latitude
-    doa_lon = webInterface_inst.module_signal_processor.longitude
-    doa_fixed_heading = webInterface_inst.module_signal_processor.fixed_heading
-    doa_heading = webInterface_inst.module_signal_processor.heading
-    # alt
-    # speed
-    doa_hasgps = webInterface_inst.module_signal_processor.hasgps
-    doa_usegps = webInterface_inst.module_signal_processor.usegps
-    doa_gps_connected = webInterface_inst.module_signal_processor.gps_connected
-    logging_level = webInterface_inst.logging_level
-    data_interface = webInterface_inst.data_interface
-
-    webInterface_inst.module_receiver = ReceiverRTLSDR(
-        data_que=webInterface_inst.rx_data_que,
-        data_interface=data_interface,
-        logging_level=logging_level,
-    )
-    webInterface_inst.module_receiver.daq_center_freq = daq_center_freq
-    webInterface_inst.module_receiver.daq_rx_gain = daq_rx_gain  # settings.uniform_gain #daq_rx_gain
-    webInterface_inst.module_receiver.rec_ip_addr = rec_ip_addr
-
-    webInterface_inst.module_signal_processor = SignalProcessor(
-        data_que=webInterface_inst.sp_data_que,
-        module_receiver=webInterface_inst.module_receiver,
-        logging_level=logging_level,
-    )
-    webInterface_inst.module_signal_processor.DOA_ant_alignment = DOA_ant_alignment
-    webInterface_inst.module_signal_processor.DOA_inter_elem_space = DOA_inter_elem_space
-    webInterface_inst.module_signal_processor.en_DOA_estimation = en_DOA_estimation
-    webInterface_inst.module_signal_processor.DOA_decorrelation_method = doa_decorrelation_method
-    webInterface_inst.module_signal_processor.ula_direction = ula_direction
-
-    webInterface_inst.module_signal_processor.DOA_data_format = doa_format
-    webInterface_inst.module_signal_processor.station_id = doa_station_id
-    webInterface_inst.module_signal_processor.latitude = doa_lat
-    webInterface_inst.module_signal_processor.longitude = doa_lon
-    webInterface_inst.module_signal_processor.fixed_heading = doa_fixed_heading
-    webInterface_inst.module_signal_processor.heading = doa_heading
-    webInterface_inst.module_signal_processor.hasgps = doa_hasgps
-    webInterface_inst.module_signal_processor.usegps = doa_usegps
-    webInterface_inst.module_signal_processor.gps_connected = doa_gps_connected
-
-    # This must be here, otherwise the gains dont reinit properly?
-    webInterface_inst.module_receiver.M = webInterface_inst.daq_ini_cfg_dict["num_ch"]
-    print("M: " + str(webInterface_inst.module_receiver.M))
-
-    webInterface_inst.module_signal_processor.start()
-
-    # Reinit the spectrum fig, because number of traces may have changed if tuner count is different
-    global spectrum_fig
-    spectrum_fig = init_spectrum_fig(fig_layout, trace_colors)
-
-    # Restart signal processing
-    webInterface_inst.start_processing()
-    webInterface_inst.logger.debug("Signal processing started")
-    webInterface_inst.daq_restart = 0
-
-    webInterface_inst.daq_cfg_ini_error = ""
-    webInterface_inst.active_daq_ini_cfg = webInterface_inst.daq_ini_cfg_dict[
-        "config_name"
-    ]  # webInterface_inst.tmp_daq_ini_cfg
-
-    return Output("daq_cfg_files", "value", daq_config_filename), Output(
-        "active_daq_ini_cfg",
-        "children",
-        "Active Configuration: " + webInterface_inst.active_daq_ini_cfg,
-    )
-
-
-if __name__ == "__main__":
-    # Debug mode does not work when the data interface is set to shared-memory "shmem"!
-    app.run_server(debug=False, host="0.0.0.0", port=8080)
-
-"""
-html.Div([
-    html.H2("System Logs"),
-    dcc.Textarea(
-        placeholder = "Enter a value...",
-        value = "System logs .. - Curently NOT used",
-        style = {"width": "100%", "background-color": "#000000", "color":"#02c93d"}
-    )
-], className="card")
-"""
->>>>>>> 006d35b2
